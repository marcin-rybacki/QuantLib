name: CMake build
on: [push, pull_request]
jobs:
  cmake-linux:
    runs-on: ubuntu-latest
    steps:
    - uses: actions/checkout@v3
    - name: Setup
      run: |
        sudo apt update
<<<<<<< HEAD
        sudo apt install -y libboost-dev ninja-build ccache
    - name: ccache
      uses: hendrikmuhs/ccache-action@v1.2.2
      with:
        key: cmake-linux-ubuntu-latest
        max-size: "2000M"
=======
        sudo apt install -y libboost-dev ccache
    - name: Cache
      uses: hendrikmuhs/ccache-action@v1.2
      with:
        key: cmake-linux-ci-build-${{ github.ref }}-${{ github.head_ref }}-${{ hashFiles('**/*.hpp', '**/*.cpp') }}
        restore-keys: |
          cmake-linux-ci-build-${{ github.ref }}-${{ github.head_ref }}-
          cmake-linux-ci-build-${{ github.ref }}-
          cmake-linux-ci-build-refs/heads/master-
          cmake-linux-ci-build-
>>>>>>> 80874acf
    - name: Compile
      run: |
        mkdir build
        cd build
<<<<<<< HEAD
        cmake .. -GNinja \
          -DBOOST_ROOT=/usr \
          -DCMAKE_BUILD_TYPE=Release \
          -DCMAKE_CXX_COMPILER_LAUNCHER=ccache
        cmake --build .
=======
        cmake .. -DBOOST_ROOT=/usr -DCMAKE_BUILD_TYPE=Release -DCMAKE_CXX_COMPILER_LAUNCHER=ccache
        cmake --build . -j2
>>>>>>> 80874acf
    - name: Test
      run: |
        cd build
        ./test-suite/quantlib-test-suite --log_level=message
  cmake-linux-with-options:
    runs-on: ubuntu-latest
    steps:
    - uses: actions/checkout@v3
    - name: Setup
      run: |
        sudo apt update
<<<<<<< HEAD
        sudo apt install -y libboost-all-dev ninja-build ccache
    - name: ccache
      uses: hendrikmuhs/ccache-action@v1.2.2
      with:
        key: cmake-linux-nonstandard-ubuntu-latest
        max-size: "2000M"
=======
        sudo apt install -y libboost-all-dev ccache
    - name: Cache
      uses: hendrikmuhs/ccache-action@v1.2
      with:
        key: cmake-linux-ci-opts-${{ github.ref }}-${{ github.head_ref }}-${{ hashFiles('**/*.hpp', '**/*.cpp') }}
        restore-keys: |
          cmake-linux-ci-opts-${{ github.ref }}-${{ github.head_ref }}-
          cmake-linux-ci-opts-${{ github.ref }}-
          cmake-linux-ci-opts-refs/heads/master-
          cmake-linux-ci-opts-
>>>>>>> 80874acf
    - name: Compile
      run: |
        cmake --preset linux-ci-build-with-nonstandard-options
        cmake --build --preset linux-ci-build-with-nonstandard-options 
    - name: Test
      run: |
        cd build
        ./test-suite/quantlib-test-suite --log_level=message
  cmake-win:
    runs-on: windows-2022
    steps:
    - uses: actions/checkout@v3
    - name: Setup
      run: |
        $Url = "https://boostorg.jfrog.io/artifactory/main/release/1.78.0/binaries/boost_1_78_0-msvc-14.3-64.exe"
        (New-Object System.Net.WebClient).DownloadFile($Url, "$env:TEMP\boost.exe")
        Start-Process -Wait -FilePath "$env:TEMP\boost.exe" "/SILENT","/SP-","/SUPPRESSMSGBOXES","/DIR=C:\local\boost-1.78.0"
        choco install -y ninja
    - name: Compile
      env:
        BOOST_ROOT: C:\local\boost-1.78.0
      shell: cmd
      run: |
        mkdir build
        cd build
        call "C:\Program Files\Microsoft Visual Studio\2022\Enterprise\Vc\Auxiliary\Build\vcvarsall.bat" amd64 -vcvars_ver=14.3 || exit 1
        cmake .. -GNinja -DCMAKE_BUILD_TYPE=Release
        cmake --build .
    - name: Test
      run: |
        cd build
        .\test-suite\quantlib-test-suite --log_level=message
  cmake-win-with-options:
    runs-on: windows-2022
    steps:
    - uses: actions/checkout@v3
    - name: Setup
      run: |
        $Url = "https://boostorg.jfrog.io/artifactory/main/release/1.78.0/binaries/boost_1_78_0-msvc-14.3-64.exe"
        (New-Object System.Net.WebClient).DownloadFile($Url, "$env:TEMP\boost.exe")
        Start-Process -Wait -FilePath "$env:TEMP\boost.exe" "/SILENT","/SP-","/SUPPRESSMSGBOXES","/DIR=C:\local\boost-1.78.0"
        choco install -y ninja
    - name: Compile
      env:
        BOOST_ROOT: C:\local\boost-1.78.0
      shell: cmd
      run: |
        call "C:\Program Files\Microsoft Visual Studio\2022\Enterprise\Vc\Auxiliary\Build\vcvarsall.bat" amd64 -vcvars_ver=14.3 || exit 1
        cmake --preset windows-ci-build-with-nonstandard-options
        cmake --build --preset windows-ci-build-with-nonstandard-options
    - name: Test
      run: |
        cd build
        .\test-suite\quantlib-test-suite --log_level=message
  cmake-macos:
    runs-on: macos-latest
    steps:
    - uses: actions/checkout@v3
    - name: Setup
      run: |
<<<<<<< HEAD
        brew install boost
        brew install ninja
        brew install ccache
    - name: ccache
      uses: hendrikmuhs/ccache-action@v1.2.2
      with:
        key: cmake-macos-ubuntu-latest
        max-size: "2000M"
=======
        brew install boost ccache
    - name: Cache
      uses: hendrikmuhs/ccache-action@v1.2
      with:
        key: cmake-macos-ci-${{ github.ref }}-${{ github.head_ref }}-${{ hashFiles('**/*.hpp', '**/*.cpp') }}
        restore-keys: |
          cmake-macos-ci-${{ github.ref }}-${{ github.head_ref }}-
          cmake-macos-ci-${{ github.ref }}-
          cmake-macos-ci-refs/heads/master-
          cmake-macos-ci-
>>>>>>> 80874acf
    - name: Compile
      env:
        CXXFLAGS: -stdlib=libc++ -mmacosx-version-min=10.9
      run: |
        mkdir build
        cd build
<<<<<<< HEAD
        cmake .. -DCMAKE_BUILD_TYPE=Release -DCMAKE_CXX_COMPILER_LAUNCHER=ccache -GNinja
        cmake --build .
=======
        cmake .. -DCMAKE_BUILD_TYPE=Release -DCMAKE_CXX_COMPILER_LAUNCHER=ccache
        cmake --build . -j2
>>>>>>> 80874acf
    - name: Test
      run: |
        cd build
        ./test-suite/quantlib-test-suite --log_level=message<|MERGE_RESOLUTION|>--- conflicted
+++ resolved
@@ -8,15 +8,7 @@
     - name: Setup
       run: |
         sudo apt update
-<<<<<<< HEAD
-        sudo apt install -y libboost-dev ninja-build ccache
-    - name: ccache
-      uses: hendrikmuhs/ccache-action@v1.2.2
-      with:
-        key: cmake-linux-ubuntu-latest
-        max-size: "2000M"
-=======
-        sudo apt install -y libboost-dev ccache
+        sudo apt install -y libboost-dev ccache ninja-build
     - name: Cache
       uses: hendrikmuhs/ccache-action@v1.2
       with:
@@ -26,21 +18,12 @@
           cmake-linux-ci-build-${{ github.ref }}-
           cmake-linux-ci-build-refs/heads/master-
           cmake-linux-ci-build-
->>>>>>> 80874acf
     - name: Compile
       run: |
         mkdir build
         cd build
-<<<<<<< HEAD
-        cmake .. -GNinja \
-          -DBOOST_ROOT=/usr \
-          -DCMAKE_BUILD_TYPE=Release \
-          -DCMAKE_CXX_COMPILER_LAUNCHER=ccache
+        cmake .. -GNinja -DBOOST_ROOT=/usr -DCMAKE_BUILD_TYPE=Release -DCMAKE_CXX_COMPILER_LAUNCHER=ccache
         cmake --build .
-=======
-        cmake .. -DBOOST_ROOT=/usr -DCMAKE_BUILD_TYPE=Release -DCMAKE_CXX_COMPILER_LAUNCHER=ccache
-        cmake --build . -j2
->>>>>>> 80874acf
     - name: Test
       run: |
         cd build
@@ -52,15 +35,7 @@
     - name: Setup
       run: |
         sudo apt update
-<<<<<<< HEAD
-        sudo apt install -y libboost-all-dev ninja-build ccache
-    - name: ccache
-      uses: hendrikmuhs/ccache-action@v1.2.2
-      with:
-        key: cmake-linux-nonstandard-ubuntu-latest
-        max-size: "2000M"
-=======
-        sudo apt install -y libboost-all-dev ccache
+        sudo apt install -y libboost-all-dev ccache ninja-build
     - name: Cache
       uses: hendrikmuhs/ccache-action@v1.2
       with:
@@ -70,7 +45,6 @@
           cmake-linux-ci-opts-${{ github.ref }}-
           cmake-linux-ci-opts-refs/heads/master-
           cmake-linux-ci-opts-
->>>>>>> 80874acf
     - name: Compile
       run: |
         cmake --preset linux-ci-build-with-nonstandard-options
@@ -131,17 +105,7 @@
     - uses: actions/checkout@v3
     - name: Setup
       run: |
-<<<<<<< HEAD
-        brew install boost
-        brew install ninja
-        brew install ccache
-    - name: ccache
-      uses: hendrikmuhs/ccache-action@v1.2.2
-      with:
-        key: cmake-macos-ubuntu-latest
-        max-size: "2000M"
-=======
-        brew install boost ccache
+        brew install boost ccache ninja
     - name: Cache
       uses: hendrikmuhs/ccache-action@v1.2
       with:
@@ -151,20 +115,14 @@
           cmake-macos-ci-${{ github.ref }}-
           cmake-macos-ci-refs/heads/master-
           cmake-macos-ci-
->>>>>>> 80874acf
     - name: Compile
       env:
         CXXFLAGS: -stdlib=libc++ -mmacosx-version-min=10.9
       run: |
         mkdir build
         cd build
-<<<<<<< HEAD
         cmake .. -DCMAKE_BUILD_TYPE=Release -DCMAKE_CXX_COMPILER_LAUNCHER=ccache -GNinja
         cmake --build .
-=======
-        cmake .. -DCMAKE_BUILD_TYPE=Release -DCMAKE_CXX_COMPILER_LAUNCHER=ccache
-        cmake --build . -j2
->>>>>>> 80874acf
     - name: Test
       run: |
         cd build
