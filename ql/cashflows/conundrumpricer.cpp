/*
 Copyright (C) 2006 Giorgio Facchinetti
 Copyright (C) 2006 Mario Pucci

 This file is part of QuantLib, a free-software/open-source library
 for financial quantitative analysts and developers - http://quantlib.org/

 QuantLib is free software: you can redistribute it and/or modify it
 under the terms of the QuantLib license.  You should have received a
 copy of the license along with this program; if not, please email
 <quantlib-dev@lists.sf.net>. The license is also available online at
 <http://quantlib.org/license.shtml>.


 This program is distributed in the hope that it will be useful, but
 WITHOUT ANY WARRANTY; without even the implied warranty of MERCHANTABILITY
 or FITNESS FOR A PARTICULAR PURPOSE. See the license for more details.
 */

/*! \file conundrumpricer.hpp
    \brief
*/

#include <ql/cashflows/conundrumpricer.hpp>
#include <ql/math/integrals/kronrodintegral.hpp>
#include <ql/math/distributions/normaldistribution.hpp>
#include <ql/pricingengines/blackformula.hpp>
#include <ql/math/solvers1d/newton.hpp>
#include <ql/termstructures/volatility/smilesection.hpp>
#include <ql/cashflows/cmscoupon.hpp>
#include <ql/termstructures/yieldtermstructure.hpp>
#include <ql/quotes/simplequote.hpp>
#include <ql/indexes/swapindex.hpp>
#include <ql/indexes/interestrateindex.hpp>
#include <ql/time/schedule.hpp>
#include <ql/instruments/vanillaswap.hpp>
<<<<<<< HEAD

#if defined(__GNUC__) && (((__GNUC__ == 4) && (__GNUC_MINOR__ >= 8)) || (__GNUC__ > 4))
#pragma GCC diagnostic push
#pragma GCC diagnostic ignored "-Wunused-local-typedefs"
#endif

#include <ql/bind.hpp>
#include <utility>

#if defined(__GNUC__) && (((__GNUC__ == 4) && (__GNUC_MINOR__ >= 8)) || (__GNUC__ > 4))
#pragma GCC diagnostic pop
#endif
=======
#include <ql/functional.hpp>
>>>>>>> 420267bf

namespace QuantLib {

//===========================================================================//
//                          BlackVanillaOptionPricer                         //
//===========================================================================//

    BlackVanillaOptionPricer::BlackVanillaOptionPricer(
            Rate forwardValue,
            Date expiryDate,
            const Period& swapTenor,
            const ext::shared_ptr<SwaptionVolatilityStructure>& volatilityStructure) :
    forwardValue_(forwardValue), expiryDate_(expiryDate), swapTenor_(swapTenor),
        volatilityStructure_(volatilityStructure),
        smile_(volatilityStructure_->smileSection(expiryDate_, swapTenor_)) {
        QL_REQUIRE(volatilityStructure->volatilityType() == ShiftedLognormal &&
                   close_enough(volatilityStructure->shift(expiryDate,swapTenor),0.0),
                   "BlackVanillaOptionPricer: zero-shift lognormal volatility required");
        }

    Real BlackVanillaOptionPricer::operator()(Real strike,
                                              Option::Type optionType,
                                              Real deflator) const {
        const Real variance = smile_->variance(strike);
        return deflator * blackFormula(optionType, strike,
            forwardValue_, std::sqrt(variance));
    }


//===========================================================================//
//                             HaganPricer                               //
//===========================================================================//
    HaganPricer::HaganPricer(
                const Handle<SwaptionVolatilityStructure>& swaptionVol,
                GFunctionFactory::YieldCurveModel modelOfYieldCurve,
                Handle<Quote>  meanReversion)
    : CmsCouponPricer(swaptionVol),
      modelOfYieldCurve_(modelOfYieldCurve),
      cutoffForCaplet_(2), cutoffForFloorlet_(0),
      meanReversion_(std::move(meanReversion)) {
          registerWith(meanReversion_);
    }

    void HaganPricer::initialize(const FloatingRateCoupon& coupon){
        coupon_ =  dynamic_cast<const CmsCoupon*>(&coupon);
        QL_REQUIRE(coupon_, "CMS coupon needed");
        gearing_ = coupon_->gearing();
        spread_ = coupon_->spread();
        Time accrualPeriod = coupon_->accrualPeriod();
        QL_REQUIRE(accrualPeriod != 0.0, "null accrual period");

        fixingDate_ = coupon_->fixingDate();
        paymentDate_ = coupon_->date();
        const ext::shared_ptr<SwapIndex>& swapIndex = coupon_->swapIndex();
        rateCurve_ = *(swapIndex->forwardingTermStructure());

        Date today = Settings::instance().evaluationDate();

        if(paymentDate_ > today)
            discount_ = rateCurve_->discount(paymentDate_);
        else discount_= 1.;

        spreadLegValue_ = spread_ * accrualPeriod * discount_;

        if (fixingDate_ > today){
            swapTenor_ = swapIndex->tenor();
            ext::shared_ptr<VanillaSwap> swap = swapIndex->underlyingSwap(fixingDate_);

            swapRateValue_ = swap->fairRate();

            static const Spread bp = 1.0e-4;
            annuity_ = std::fabs(swap->fixedLegBPS()/bp);

            Size q = swapIndex->fixedLegTenor().frequency();
            const Schedule& schedule = swap->fixedSchedule();
            const DayCounter& dc = swapIndex->dayCounter();
            //const DayCounter dc = coupon.dayCounter();
            Time startTime = dc.yearFraction(rateCurve_->referenceDate(),
                                             swap->startDate());
            Time swapFirstPaymentTime =
                dc.yearFraction(rateCurve_->referenceDate(), schedule.date(1));
            Time paymentTime = dc.yearFraction(rateCurve_->referenceDate(),
                                               paymentDate_);
            Real delta = (paymentTime-startTime) / (swapFirstPaymentTime-startTime);

            switch (modelOfYieldCurve_) {
                case GFunctionFactory::Standard:
                    gFunction_ = GFunctionFactory::newGFunctionStandard(q, delta, swapTenor_.length());
                    break;
                case GFunctionFactory::ExactYield:
                    gFunction_ = GFunctionFactory::newGFunctionExactYield(*coupon_);
                    break;
                case GFunctionFactory::ParallelShifts: {
                    Handle<Quote> nullMeanReversionQuote(ext::shared_ptr<Quote>(new SimpleQuote(0.0)));
                    gFunction_ = GFunctionFactory::newGFunctionWithShifts(*coupon_, nullMeanReversionQuote);
                    }
                    break;
                case GFunctionFactory::NonParallelShifts:
                    gFunction_ = GFunctionFactory::newGFunctionWithShifts(*coupon_, meanReversion_);
                    break;
                default:
                    QL_FAIL("unknown/illegal gFunction type");
            }
            vanillaOptionPricer_= ext::shared_ptr<VanillaOptionPricer>(new
                BlackVanillaOptionPricer(swapRateValue_, fixingDate_, swapTenor_,
                                        *swaptionVolatility()));
         }
    }

    Real HaganPricer::meanReversion() const { return meanReversion_->value();}

    Rate HaganPricer::swapletRate() const {
        return swapletPrice()/(coupon_->accrualPeriod()*discount_);
    }

    Real HaganPricer::capletPrice(Rate effectiveCap) const {
        // caplet is equivalent to call option on fixing
        Date today = Settings::instance().evaluationDate();
        if (fixingDate_ <= today) {
            // the fixing is determined
            const Rate Rs =
                std::max(coupon_->swapIndex()->fixing(fixingDate_)-effectiveCap, 0.);
            Rate price = (gearing_*Rs)*(coupon_->accrualPeriod()*discount_);
            return price;
        } else {
            Real cutoffNearZero = 1e-10;
            Real capletPrice = 0;
            if (effectiveCap < cutoffForCaplet_) {
                Rate effectiveStrikeForMax = std::max(effectiveCap,cutoffNearZero);
                capletPrice = optionletPrice(Option::Call, effectiveStrikeForMax);
            }
            return gearing_ * capletPrice;
        }
    }

    Rate HaganPricer::capletRate(Rate effectiveCap) const {
        return capletPrice(effectiveCap)/(coupon_->accrualPeriod()*discount_);
    }

    Real HaganPricer::floorletPrice(Rate effectiveFloor) const {
        // floorlet is equivalent to put option on fixing
        Date today = Settings::instance().evaluationDate();
        if (fixingDate_ <= today) {
            // the fixing is determined
            const Rate Rs =
                std::max(effectiveFloor-coupon_->swapIndex()->fixing(fixingDate_),0.);
            Rate price = (gearing_*Rs)*(coupon_->accrualPeriod()*discount_);
            return price;
        } else {
            Real cutoffNearZero = 1e-10;
            Real floorletPrice = 0;
            if (effectiveFloor > cutoffForFloorlet_){
                Rate effectiveStrikeForMin = std::max(effectiveFloor,cutoffNearZero);
                floorletPrice=optionletPrice(Option::Put, effectiveStrikeForMin);
            }
            return gearing_ * floorletPrice;
        }
    }

    Rate HaganPricer::floorletRate(Rate effectiveFloor) const {
        return floorletPrice(effectiveFloor)/(coupon_->accrualPeriod()*discount_);
    }

//===========================================================================//
//                  NumericHaganPricer                    //
//===========================================================================//

    namespace {

        class VariableChange {
          public:
            VariableChange(ext::function<Real (Real)>& f,
                           Real a, Real b, Size k)
            : a_(a), width_(b-a), f_(f), k_(k) {}
            Real value(Real x) const {
                Real newVar;
                Real temp = width_;
                for (Size i = 1; i < k_ ; ++i) {
                    temp *= x;
                }
                newVar = a_ + x* temp;
                return f_(newVar) * k_* temp;
            }
          private:
            Real a_, width_;
            ext::function<Real (Real)> f_;
            Size k_;
        };

        class Spy {
          public:
            explicit Spy(ext::function<Real (Real)> f) : f_(std::move(f)) {}
            Real value(Real x){
                abscissas.push_back(x);
                Real value = f_(x);
                functionValues.push_back(value);
                return value;
            }
          private:
            ext::function<Real (Real)> f_;
            std::vector<Real> abscissas;
            std::vector<Real> functionValues;
        };

    }

    NumericHaganPricer::NumericHaganPricer(
        const Handle<SwaptionVolatilityStructure>& swaptionVol,
        GFunctionFactory::YieldCurveModel modelOfYieldCurve,
        const Handle<Quote>& meanReversion,
        Real lowerLimit,
        Real upperLimit,
        Real precision,
        Real hardUpperLimit)
    : HaganPricer(swaptionVol, modelOfYieldCurve, meanReversion),
       upperLimit_(upperLimit),
       lowerLimit_(lowerLimit),
       requiredStdDeviations_(8),
       precision_(precision),
       refiningIntegrationTolerance_(.0001),
       hardUpperLimit_(hardUpperLimit) {

    }

    Real NumericHaganPricer::integrate(Real a,
        Real b, const ConundrumIntegrand& integrand) const {

            using namespace ext::placeholders;

            Real result =.0;
            //double abserr =.0;
            //double alpha = 1.0;


            //double epsabs = precision_;
            //double epsrel = 1.0; // we are interested only in absolute precision
            //size_t neval =0;

            // we use the non adaptive algorithm only for semi infinite interval
            if (a>0){

                // we estimate the actual boudary by testing integrand values
                Real upperBoundary = 2*a;
                while(integrand(upperBoundary)>precision_)
                    upperBoundary *=2.0;
                // sometimes b < a because of a wrong estimation of b based on stdev
                if (b > a)
                    upperBoundary = std::min(upperBoundary, b);

                ext::function<Real (Real)> f;
                GaussKronrodNonAdaptive
                    gaussKronrodNonAdaptive(precision_, 1000000, 1.0);
                // if the integration intervall is wide enough we use the
                // following change variable x -> a + (b-a)*(t/(a-b))^3
                upperBoundary = std::max(a,std::min(upperBoundary, hardUpperLimit_));
                if (upperBoundary > 2*a){
                    Size k = 3;
                    ext::function<Real (Real)> temp = ext::cref(integrand);
                    VariableChange variableChange(temp, a, upperBoundary, k);
                    f = ext::bind(&VariableChange::value, &variableChange, _1);
                    result = gaussKronrodNonAdaptive(f, .0, 1.0);
                } else {
                    f = ext::cref(integrand);
                    result = gaussKronrodNonAdaptive(f, a, upperBoundary);
                }

                // if the expected precision has not been reached we use the old algorithm
                if (!gaussKronrodNonAdaptive.integrationSuccess()){
                    const GaussKronrodAdaptive integrator(precision_, 100000);
                    b = std::max(a,std::min(b, hardUpperLimit_));
                    result = integrator(integrand,a , b);
                }

            } else {   // if a < b we use the old algorithm
                b = std::max(a,std::min(b,hardUpperLimit_));
                const GaussKronrodAdaptive integrator(precision_, 100000);
                result = integrator(integrand,a , b);
            }
            return result;
    }

    Real NumericHaganPricer::optionletPrice(
                                Option::Type optionType, Real strike) const {

        ext::shared_ptr<ConundrumIntegrand> integrand(new
            ConundrumIntegrand(vanillaOptionPricer_, rateCurve_, gFunction_,
                               fixingDate_, paymentDate_, annuity_,
                               swapRateValue_, strike, optionType));
        stdDeviationsForUpperLimit_= requiredStdDeviations_;
        Real a, b, integralValue;
        if (optionType==Option::Call) {
            upperLimit_ = resetUpperLimit(stdDeviationsForUpperLimit_);
        //    while(upperLimit_ <= strike){
        //        stdDeviationsForUpperLimit_ += 1.;
        //        upperLimit_ = resetUpperLimit(stdDeviationsForUpperLimit_);
        //    }
            integralValue = integrate(strike, upperLimit_, *integrand);
            //refineIntegration(integralValue, *integrand);
        } else {
            a = std::min(strike, lowerLimit_);
            b = strike;
            integralValue = integrate(a, b, *integrand);
        }

        Real dFdK = integrand->firstDerivativeOfF(strike);
        Real swaptionPrice =
            (*vanillaOptionPricer_)(strike, optionType, annuity_);

        // v. HAGAN, Conundrums..., formule 2.17a, 2.18a
        return coupon_->accrualPeriod() * (discount_/annuity_) *
            ((1 + dFdK) * swaptionPrice + optionType*integralValue);
    }

    Real NumericHaganPricer::swapletPrice() const {

        Date today = Settings::instance().evaluationDate();
        if (fixingDate_ <= today) {
            // the fixing is determined
            const Rate Rs = coupon_->swapIndex()->fixing(fixingDate_);
            Rate price = (gearing_*Rs + spread_)*(coupon_->accrualPeriod()*discount_);
            return price;
        } else {
            Real atmCapletPrice = optionletPrice(Option::Call, swapRateValue_);
            Real atmFloorletPrice = optionletPrice(Option::Put, swapRateValue_);
            return gearing_ *(coupon_->accrualPeriod()* discount_ * swapRateValue_
                             + atmCapletPrice - atmFloorletPrice)
                   + spreadLegValue_;
        }
    }

    Real NumericHaganPricer::refineIntegration(Real integralValue,
                                                const ConundrumIntegrand& integrand) const {
        Real percDiff = 1000.;
        while(std::fabs(percDiff) < refiningIntegrationTolerance_){
            stdDeviationsForUpperLimit_ += 1.;
            Real lowerLimit = upperLimit_;
            upperLimit_ = resetUpperLimit(stdDeviationsForUpperLimit_);
            Real diff = integrate(lowerLimit, upperLimit_,integrand);
            percDiff = diff/integralValue;
            integralValue += diff;
        }
        return integralValue;
    }

    Real NumericHaganPricer::resetUpperLimit(
                        Real stdDeviationsForUpperLimit) const {
        //return 1.0;
        Real variance =
            swaptionVolatility()->blackVariance(fixingDate_,swapTenor_,swapRateValue_);
        return swapRateValue_ *
            std::exp(stdDeviationsForUpperLimit*std::sqrt(variance));
    }


//===========================================================================//
//                              ConundrumIntegrand                           //
//===========================================================================//

    NumericHaganPricer::ConundrumIntegrand::ConundrumIntegrand(
        ext::shared_ptr<VanillaOptionPricer>  o,
        const ext::shared_ptr<YieldTermStructure>&,
        ext::shared_ptr<GFunction>  gFunction,
        Date fixingDate,
        Date paymentDate,
        Real annuity,
        Real forwardValue,
        Real strike,
        Option::Type optionType)
    : vanillaOptionPricer_(std::move(o)), forwardValue_(forwardValue), annuity_(annuity),
      fixingDate_(fixingDate), paymentDate_(paymentDate), strike_(strike),
      optionType_(optionType),
      gFunction_(std::move(gFunction)) {}

    void NumericHaganPricer::ConundrumIntegrand::setStrike(Real strike) {
        strike_ = strike;
    }

    Real NumericHaganPricer::ConundrumIntegrand::strike() const {
        return strike_;
    }

    Real NumericHaganPricer::ConundrumIntegrand::annuity() const {
        return annuity_;
    }

    Date NumericHaganPricer::ConundrumIntegrand::fixingDate() const {
        return fixingDate_;
    }

    Real NumericHaganPricer::ConundrumIntegrand::functionF (const Real x) const {
        const Real Gx = (*gFunction_)(x);
        const Real GR = (*gFunction_)(forwardValue_);
        return (x - strike_) * (Gx/GR - 1.0);
    }

    Real NumericHaganPricer::ConundrumIntegrand::firstDerivativeOfF (const Real x) const {
        const Real Gx = (*gFunction_)(x);
        const Real GR = (*gFunction_)(forwardValue_) ;
        const Real G1 = gFunction_->firstDerivative(x);
        return (Gx/GR - 1.0) + G1/GR * (x - strike_);
    }

    Real NumericHaganPricer::ConundrumIntegrand::secondDerivativeOfF (const Real x) const {
        const Real GR = (*gFunction_)(forwardValue_) ;
        const Real G1 = gFunction_->firstDerivative(x);
        const Real G2 = gFunction_->secondDerivative(x);
        return 2.0 * G1/GR + (x - strike_) * G2/GR;
    }

    Real NumericHaganPricer::ConundrumIntegrand::operator()(Real x) const {
        const Real option = (*vanillaOptionPricer_)(x, optionType_, annuity_);
        return option * secondDerivativeOfF(x);
    }



//===========================================================================//
//                          AnalyticHaganPricer                           //
//===========================================================================//

    AnalyticHaganPricer::AnalyticHaganPricer(
        const Handle<SwaptionVolatilityStructure>& swaptionVol,
        GFunctionFactory::YieldCurveModel modelOfYieldCurve,
        const Handle<Quote>& meanReversion)
    : HaganPricer(swaptionVol, modelOfYieldCurve, meanReversion)
      { }

    //Hagan, 3.5b, 3.5c
    Real AnalyticHaganPricer::optionletPrice(Option::Type optionType,
                                                  Real strike) const {
        Real variance = swaptionVolatility()->blackVariance(fixingDate_,
                                                           swapTenor_,
                                                           swapRateValue_);
        Real firstDerivativeOfGAtForwardValue = gFunction_->firstDerivative(
                                                        swapRateValue_);
        Real price = 0;

        Real CK = (*vanillaOptionPricer_)(strike, optionType, annuity_);
        price += (discount_/annuity_)*CK;
        const Real sqrtSigma2T = std::sqrt(variance);
        const Real lnRoverK =  std::log(swapRateValue_/strike);
        const Real d32 = (lnRoverK+1.5*variance)/sqrtSigma2T;
        const Real d12 =  (lnRoverK+.5*variance)/sqrtSigma2T;
        const Real dminus12 =  (lnRoverK-.5*variance)/sqrtSigma2T;

        CumulativeNormalDistribution cumulativeOfNormal;
        const Real N32 = cumulativeOfNormal(optionType*d32);
        const Real N12 = cumulativeOfNormal(optionType*d12);
        const Real Nminus12 = cumulativeOfNormal(optionType*dminus12);

        price += optionType * firstDerivativeOfGAtForwardValue * annuity_ *
            swapRateValue_ * (swapRateValue_ * std::exp(variance) * N32-
            (swapRateValue_+strike) * N12 + strike * Nminus12);
        price *= coupon_->accrualPeriod();
        return price;
    }

    //Hagan 3.4c
    Real AnalyticHaganPricer::swapletPrice() const {

        Date today = Settings::instance().evaluationDate();
        if (fixingDate_ <= today) {
            // the fixing is determined
            const Rate Rs = coupon_->swapIndex()->fixing(fixingDate_);
            Rate price = (gearing_*Rs + spread_)*(coupon_->accrualPeriod()*discount_);
            return price;
        } else {
            Real variance(swaptionVolatility()->blackVariance(fixingDate_,
                                                               swapTenor_,
                                                               swapRateValue_));
            Real firstDerivativeOfGAtForwardValue(gFunction_->firstDerivative(
                                                            swapRateValue_));
            Real price = 0;
            price += discount_*swapRateValue_;
            price += firstDerivativeOfGAtForwardValue*annuity_*swapRateValue_*
                     swapRateValue_*(std::exp(variance)-1.);
            return gearing_ * price * coupon_->accrualPeriod() + spreadLegValue_;
        }
    }


//===========================================================================//
//                              GFunctionStandard                            //
//===========================================================================//

    Real GFunctionFactory::GFunctionStandard::operator()(Real x) {
        Real n = static_cast<Real>(swapLength_) * q_;
        return x / std::pow((1.0 + x/q_), delta_) * 1.0 /
            (1.0 - 1.0 / std::pow((1.0 + x/q_), n));
    }

    Real GFunctionFactory::GFunctionStandard::firstDerivative(Real x) {
        Real n = static_cast<Real>(swapLength_) * q_;
        Real a = 1.0 + x / q_;
        Real AA = a - delta_/q_ * x;
        Real B = std::pow(a,(n - delta_ - 1.0))/(std::pow(a,n) - 1.0);

        Real secNum = n * x * std::pow(a,(n-1.0));
        Real secDen = q_ * std::pow(a, delta_) * (std::pow(a, n) - 1.0) *
            (std::pow(a, n) - 1.0);
        Real sec = secNum / secDen;

        return AA * B - sec;
    }

    Real GFunctionFactory::GFunctionStandard::secondDerivative(Real x) {
        Real n = static_cast<Real>(swapLength_) * q_;
        Real a = 1.0 + x/q_;
        Real AA = a - delta_/q_ * x;
        Real A1 = (1.0 - delta_)/q_;
        Real B = std::pow(a,(n - delta_ - 1.0))/(std::pow(a,n) - 1.0);
        Real Num = (1.0 + delta_ - n) * std::pow(a, (n-delta_-2.0)) -
            (1.0 + delta_) * std::pow(a, (2.0*n-delta_-2.0));
        Real Den = (std::pow(a, n) - 1.0) * (std::pow(a, n) - 1.0);
        Real B1 = 1.0 / q_ * Num / Den;

        Real C =  x / std::pow(a, delta_);
        Real C1 = (std::pow(a, delta_)
            - delta_ /q_ * x * std::pow(a, (delta_ - 1.0))) / std::pow(a, 2 * delta_);

        Real D =  std::pow(a, (n-1.0))/ ((std::pow(a, n) - 1.0) * (std::pow(a, n) - 1.0));
        Real D1 = ((n - 1.0) * std::pow(a, (n-2.0)) * (std::pow(a, n) - 1.0)
            - 2 * n * std::pow(a, (2 * (n-1.0))))
            / (q_ * (std::pow(a, n) - 1.0)*(std::pow(a, n) - 1.0)*(std::pow(a, n) - 1.0));

        return A1 * B + AA * B1 - n/q_ * (C1 * D + C * D1);
    }

    ext::shared_ptr<GFunction> GFunctionFactory::newGFunctionStandard(Size q,
                                                            Real delta, Size swapLength) {
        return ext::shared_ptr<GFunction>(new GFunctionStandard(q, delta, swapLength));
    }

//===========================================================================//
//                              GFunctionExactYield                          //
//===========================================================================//

    GFunctionFactory::GFunctionExactYield::GFunctionExactYield(const CmsCoupon& coupon){

        const ext::shared_ptr<SwapIndex>& swapIndex = coupon.swapIndex();
        const ext::shared_ptr<VanillaSwap>& swap =
            swapIndex->underlyingSwap(coupon.fixingDate());

        const Schedule& schedule = swap->fixedSchedule();
        Handle<YieldTermStructure> rateCurve =
            swapIndex->forwardingTermStructure();

        const DayCounter& dc = swapIndex->dayCounter();

        Real swapStartTime = dc.yearFraction(rateCurve->referenceDate(),
                                             schedule.startDate());
        Real swapFirstPaymentTime = dc.yearFraction(rateCurve->referenceDate(),
                                                    schedule.date(1));

        Real paymentTime = dc.yearFraction(rateCurve->referenceDate(),
                                                 coupon.date());

        delta_ = (paymentTime-swapStartTime) / (swapFirstPaymentTime-swapStartTime);

        const Leg& fixedLeg(swap->fixedLeg());
        Size n = fixedLeg.size();
        accruals_.reserve(n);
        for (Size i=0; i<n; ++i) {
            ext::shared_ptr<Coupon> cpn =
                ext::dynamic_pointer_cast<Coupon>(fixedLeg[i]);
            accruals_.push_back(cpn->accrualPeriod());
        }
    }

    Real GFunctionFactory::GFunctionExactYield::operator()(Real x) {
        Real product = 1.;
        for(double accrual : accruals_) {
            product *= 1./(1.+ accrual*x);
        }
        return x*std::pow(1.+ accruals_[0]*x,-delta_)*(1./(1.-product));
    }

    Real GFunctionFactory::GFunctionExactYield::firstDerivative(Real x) {
        Real c = -1.;
        Real derC = 0.;
        std::vector<Real> b;
        b.reserve(accruals_.size());
        for (double accrual : accruals_) {
            Real temp = 1.0/(1.0+ accrual*x);
            b.push_back(temp);
            c *= temp;
            derC += accrual*temp;
        }
        c += 1.;
        c = 1./c;
        derC *= (c-c*c);

        return -delta_*accruals_[0]*std::pow(b[0],delta_+1.)*x*c+
                std::pow(b[0],delta_)*c+ std::pow(b[0],delta_)*x*derC;
        //Real dx = 1.0e-8;
        //return (operator()(x+dx)-operator()(x-dx))/(2.0*dx);
    }

    Real GFunctionFactory::GFunctionExactYield::secondDerivative(Real x) {
        Real c = -1.;
        Real sum = 0.;
        Real sumOfSquare = 0.;
        std::vector<Real> b;
        b.reserve(accruals_.size());
        for(double accrual : accruals_) {
            Real temp = 1.0/(1.0+ accrual*x);
            b.push_back(temp);
            c *= temp;
            sum += accrual*temp;
            sumOfSquare += std::pow(accrual*temp, 2.0);
        }
        c += 1.;
        c = 1./c;
        Real derC =sum*(c-c*c);

        return (-delta_*accruals_[0]*std::pow(b[0],delta_+1.)*c+ std::pow(b[0],delta_)*derC)*
               (-delta_*accruals_[0]*b[0]*x + 1. + x*(1.-c)*sum)+
                std::pow(b[0],delta_)*c*(delta_*std::pow(accruals_[0]*b[0],2.)*x - delta_* accruals_[0]*b[0] -
                x*derC*sum + (1.-c)*sum - x*(1.-c)*sumOfSquare);
        //Real dx = 1.0e-8;
        //return (firstDerivative(x+dx)-firstDerivative(x-dx))/(2.0*dx);
    }

    ext::shared_ptr<GFunction> GFunctionFactory::newGFunctionExactYield(const CmsCoupon& coupon) {
        return ext::shared_ptr<GFunction>(new GFunctionExactYield(coupon));
    }



//===========================================================================//
//                            GFunctionWithShifts                            //
//===========================================================================//

    GFunctionFactory::GFunctionWithShifts::GFunctionWithShifts(
                    const CmsCoupon& coupon,
                    Handle<Quote>  meanReversion)
    : meanReversion_(std::move(meanReversion)), calibratedShift_(0.03),
      tmpRs_(10000000.0), accuracy_( 1.0e-14) {

        const ext::shared_ptr<SwapIndex>& swapIndex = coupon.swapIndex();
        const ext::shared_ptr<VanillaSwap>& swap = swapIndex->underlyingSwap(coupon.fixingDate());

        swapRateValue_ = swap->fairRate();

        objectiveFunction_ = ext::make_shared<ObjectiveFunction>(*this, swapRateValue_);

        const Schedule& schedule = swap->fixedSchedule();
        Handle<YieldTermStructure> rateCurve =
            swapIndex->forwardingTermStructure();
        const DayCounter& dc = swapIndex->dayCounter();

        swapStartTime_ = dc.yearFraction(rateCurve->referenceDate(),
                                         schedule.startDate());
        discountAtStart_ = rateCurve->discount(schedule.startDate());

        Real paymentTime = dc.yearFraction(rateCurve->referenceDate(),
                                                 coupon.date());

        shapedPaymentTime_ = shapeOfShift(paymentTime);

        const Leg& fixedLeg(swap->fixedLeg());
        Size n = fixedLeg.size();
        accruals_.reserve(n);
        shapedSwapPaymentTimes_.reserve(n);
        swapPaymentDiscounts_.reserve(n);
        for(Size i=0; i<n; ++i) {
            ext::shared_ptr<Coupon> cpn =
                ext::dynamic_pointer_cast<Coupon>(fixedLeg[i]);
            accruals_.push_back(cpn->accrualPeriod());
            const Date paymentDate(cpn->date());
            const double swapPaymentTime(dc.yearFraction(rateCurve->referenceDate(), paymentDate));
            shapedSwapPaymentTimes_.push_back(shapeOfShift(swapPaymentTime));
            swapPaymentDiscounts_.push_back(rateCurve->discount(paymentDate));
        }
        discountRatio_ = swapPaymentDiscounts_.back()/discountAtStart_;
    }

    Real GFunctionFactory::GFunctionWithShifts::operator()(Real Rs) {
        const Real calibratedShift = calibrationOfShift(Rs);
        return Rs* functionZ(calibratedShift);
    }

    Real GFunctionFactory::GFunctionWithShifts::functionZ(Real x) {
        return std::exp(-shapedPaymentTime_*x)
            / (1.-discountRatio_*std::exp(-shapedSwapPaymentTimes_.back()*x));
    }

    Real GFunctionFactory::GFunctionWithShifts::derRs_derX(Real x) {
        Real sqrtDenominator = 0;
        Real derSqrtDenominator = 0;
        for(Size i=0; i<accruals_.size(); i++) {
            sqrtDenominator += accruals_[i]*swapPaymentDiscounts_[i]
                *std::exp(-shapedSwapPaymentTimes_[i]*x);
            derSqrtDenominator -= shapedSwapPaymentTimes_[i]* accruals_[i]*swapPaymentDiscounts_[i]
                *std::exp(-shapedSwapPaymentTimes_[i]*x);
        }
        const Real denominator = sqrtDenominator* sqrtDenominator;

        Real numerator = 0;
        numerator += shapedSwapPaymentTimes_.back()* swapPaymentDiscounts_.back()*
                     std::exp(-shapedSwapPaymentTimes_.back()*x)*sqrtDenominator;
        numerator -= (discountAtStart_ - swapPaymentDiscounts_.back()* std::exp(-shapedSwapPaymentTimes_.back()*x))*
                     derSqrtDenominator;
        QL_REQUIRE(denominator!=0, "GFunctionWithShifts::derRs_derX: denominator == 0");
        return numerator/denominator;
    }

    Real GFunctionFactory::GFunctionWithShifts::der2Rs_derX2(Real x) {
        Real denOfRfunztion = 0.;
        Real derDenOfRfunztion = 0.;
        Real der2DenOfRfunztion = 0.;
        for(Size i=0; i<accruals_.size(); i++) {
            denOfRfunztion += accruals_[i]*swapPaymentDiscounts_[i]
                *std::exp(-shapedSwapPaymentTimes_[i]*x);
            derDenOfRfunztion -= shapedSwapPaymentTimes_[i]* accruals_[i]*swapPaymentDiscounts_[i]
                *std::exp(-shapedSwapPaymentTimes_[i]*x);
            der2DenOfRfunztion+= shapedSwapPaymentTimes_[i]*shapedSwapPaymentTimes_[i]* accruals_[i]*
                swapPaymentDiscounts_[i]*std::exp(-shapedSwapPaymentTimes_[i]*x);
        }

        const Real denominator = std::pow(denOfRfunztion, 4);

        Real numOfDerR = 0;
        numOfDerR += shapedSwapPaymentTimes_.back()* swapPaymentDiscounts_.back()*
                     std::exp(-shapedSwapPaymentTimes_.back()*x)*denOfRfunztion;
        numOfDerR -= (discountAtStart_ - swapPaymentDiscounts_.back()* std::exp(-shapedSwapPaymentTimes_.back()*x))*
                     derDenOfRfunztion;

        const Real denOfDerR = std::pow(denOfRfunztion,2);

        Real derNumOfDerR = 0.;
        derNumOfDerR -= shapedSwapPaymentTimes_.back()*shapedSwapPaymentTimes_.back()* swapPaymentDiscounts_.back()*
                     std::exp(-shapedSwapPaymentTimes_.back()*x)*denOfRfunztion;
        derNumOfDerR += shapedSwapPaymentTimes_.back()* swapPaymentDiscounts_.back()*
                     std::exp(-shapedSwapPaymentTimes_.back()*x)*derDenOfRfunztion;

        derNumOfDerR -= (shapedSwapPaymentTimes_.back()*swapPaymentDiscounts_.back()*
                        std::exp(-shapedSwapPaymentTimes_.back()*x))* derDenOfRfunztion;
        derNumOfDerR -= (discountAtStart_ - swapPaymentDiscounts_.back()* std::exp(-shapedSwapPaymentTimes_.back()*x))*
                     der2DenOfRfunztion;

        const Real derDenOfDerR = 2*denOfRfunztion*derDenOfRfunztion;

        const Real numerator = derNumOfDerR*denOfDerR -numOfDerR*derDenOfDerR;
        QL_REQUIRE(denominator!=0, "GFunctionWithShifts::der2Rs_derX2: denominator == 0");
        return numerator/denominator;
    }

    Real GFunctionFactory::GFunctionWithShifts::derZ_derX(Real x) {
        const Real sqrtDenominator = (1.-discountRatio_*std::exp(-shapedSwapPaymentTimes_.back()*x));
        const Real denominator = sqrtDenominator* sqrtDenominator;
        QL_REQUIRE(denominator!=0, "GFunctionWithShifts::derZ_derX: denominator == 0");

        Real numerator = 0;
        numerator -= shapedPaymentTime_* std::exp(-shapedPaymentTime_*x)* sqrtDenominator;
        numerator -= shapedSwapPaymentTimes_.back()* std::exp(-shapedPaymentTime_*x)* (1.-sqrtDenominator);

        return numerator/denominator;
    }

    Real GFunctionFactory::GFunctionWithShifts::der2Z_derX2(Real x) {
        const Real denOfZfunction = (1.-discountRatio_*std::exp(-shapedSwapPaymentTimes_.back()*x));
        const Real derDenOfZfunction = shapedSwapPaymentTimes_.back()*discountRatio_*std::exp(-shapedSwapPaymentTimes_.back()*x);
        const Real denominator = std::pow(denOfZfunction, 4);
        QL_REQUIRE(denominator!=0, "GFunctionWithShifts::der2Z_derX2: denominator == 0");

        Real numOfDerZ = 0;
        numOfDerZ -= shapedPaymentTime_* std::exp(-shapedPaymentTime_*x)* denOfZfunction;
        numOfDerZ -= shapedSwapPaymentTimes_.back()* std::exp(-shapedPaymentTime_*x)* (1.-denOfZfunction);

        const Real denOfDerZ = std::pow(denOfZfunction,2);
        const Real derNumOfDerZ = (-shapedPaymentTime_* std::exp(-shapedPaymentTime_*x)*
                             (-shapedPaymentTime_+(shapedPaymentTime_*discountRatio_-
                               shapedSwapPaymentTimes_.back()*discountRatio_)* std::exp(-shapedSwapPaymentTimes_.back()*x))
                              -shapedSwapPaymentTimes_.back()*std::exp(-shapedPaymentTime_*x)*
                              (shapedPaymentTime_*discountRatio_- shapedSwapPaymentTimes_.back()*discountRatio_)*
                              std::exp(-shapedSwapPaymentTimes_.back()*x));

        const Real derDenOfDerZ = 2*denOfZfunction*derDenOfZfunction;
        const Real numerator = derNumOfDerZ*denOfDerZ -numOfDerZ*derDenOfDerZ;

        return numerator/denominator;
    }

    Real GFunctionFactory::GFunctionWithShifts::firstDerivative(Real Rs) {
        //Real dRs = 1.0e-8;
        //return (operator()(Rs+dRs)-operator()(Rs-dRs))/(2.0*dRs);
        const Real calibratedShift = calibrationOfShift(Rs);
        return functionZ(calibratedShift) + Rs * derZ_derX(calibratedShift)/derRs_derX(calibratedShift);
    }

    Real GFunctionFactory::GFunctionWithShifts::secondDerivative(Real Rs) {
        //Real dRs = 1.0e-8;
        //return (firstDerivative(Rs+dRs)-firstDerivative(Rs-dRs))/(2.0*dRs);
        const Real calibratedShift = calibrationOfShift(Rs);
        return 2.*derZ_derX(calibratedShift)/derRs_derX(calibratedShift) +
            Rs * der2Z_derX2(calibratedShift)/std::pow(derRs_derX(calibratedShift),2.)-
            Rs * derZ_derX(calibratedShift)*der2Rs_derX2(calibratedShift)/
            std::pow(derRs_derX(calibratedShift),3.);
    }

    Real GFunctionFactory::GFunctionWithShifts::ObjectiveFunction::operator ()(const Real& x) const {
        Real result = 0;
        derivative_ = 0;
        for(Size i=0; i<o_.accruals_.size(); i++) {
            Real temp = o_.accruals_[i]*o_.swapPaymentDiscounts_[i]
                *std::exp(-o_.shapedSwapPaymentTimes_[i]*x);
            result += temp;
            derivative_ -= o_.shapedSwapPaymentTimes_[i] * temp;
        }
        result *= Rs_;
        derivative_ *= Rs_;
        Real temp = o_.swapPaymentDiscounts_.back()
            * std::exp(-o_.shapedSwapPaymentTimes_.back()*x);

        result += temp-o_.discountAtStart_;
        derivative_ -= o_.shapedSwapPaymentTimes_.back()*temp;
        return result;
    }

    Real GFunctionFactory::GFunctionWithShifts::ObjectiveFunction::derivative(const Real&) const {
        return derivative_;
    }

    void GFunctionFactory::GFunctionWithShifts::ObjectiveFunction::setSwapRateValue(Real x) {
        Rs_ = x;
    }

    Real GFunctionFactory::GFunctionWithShifts::shapeOfShift(Real s) const {
        const Real x(s-swapStartTime_);
        Real meanReversion = meanReversion_->value();
        if(meanReversion>0) {
            return (1.-std::exp(-meanReversion*x))/meanReversion;
        }
        else {
            return x;
        }
    }

    Real GFunctionFactory::GFunctionWithShifts::calibrationOfShift(Real Rs){

        if(Rs!=tmpRs_){
            Real initialGuess, N=0, D=0;
            for(Size i=0; i<accruals_.size(); i++) {
                N+=accruals_[i]*swapPaymentDiscounts_[i];
                D+=accruals_[i]*swapPaymentDiscounts_[i]*shapedSwapPaymentTimes_[i];
            }
            N *= Rs;
            D *= Rs;
            N += accruals_.back() * swapPaymentDiscounts_.back()
                - objectiveFunction_->gFunctionWithShifts().discountAtStart_;
            D += accruals_.back() * swapPaymentDiscounts_.back()*
                            shapedSwapPaymentTimes_.back();
            initialGuess = N/D;

            objectiveFunction_->setSwapRateValue(Rs);
            Newton solver;
            solver.setMaxEvaluations(1000);

            // these boundaries migth not be big enough if the volatility
            // of big swap rate values is too high . In this case the G function
            // is not even integrable, so better to fix the vol than increasing
            // these values
            const Real lower = -20, upper = 20.;

            try {
                calibratedShift_ = solver.solve(*objectiveFunction_, accuracy_,
                    std::max( std::min(initialGuess, upper*.99), lower*.99),
                    lower, upper);
            } catch (std::exception& e) {
                QL_FAIL("meanReversion: " << meanReversion_->value() <<
                        ", swapRateValue: " << swapRateValue_ <<
                        ", swapStartTime: " << swapStartTime_ <<
                        ", shapedPaymentTime: " << shapedPaymentTime_ <<
                        "\n error message: " << e.what());
            }
            tmpRs_=Rs;
        }
        return calibratedShift_;
    }

    ext::shared_ptr<GFunction> GFunctionFactory::newGFunctionWithShifts(const CmsCoupon& coupon,
                                                                          const Handle<Quote>& meanReversion) {
        return ext::shared_ptr<GFunction>(new GFunctionWithShifts(coupon, meanReversion));
    }

}<|MERGE_RESOLUTION|>--- conflicted
+++ resolved
@@ -34,22 +34,8 @@
 #include <ql/indexes/interestrateindex.hpp>
 #include <ql/time/schedule.hpp>
 #include <ql/instruments/vanillaswap.hpp>
-<<<<<<< HEAD
-
-#if defined(__GNUC__) && (((__GNUC__ == 4) && (__GNUC_MINOR__ >= 8)) || (__GNUC__ > 4))
-#pragma GCC diagnostic push
-#pragma GCC diagnostic ignored "-Wunused-local-typedefs"
-#endif
-
-#include <ql/bind.hpp>
+#include <ql/functional.hpp>
 #include <utility>
-
-#if defined(__GNUC__) && (((__GNUC__ == 4) && (__GNUC_MINOR__ >= 8)) || (__GNUC__ > 4))
-#pragma GCC diagnostic pop
-#endif
-=======
-#include <ql/functional.hpp>
->>>>>>> 420267bf
 
 namespace QuantLib {
 
