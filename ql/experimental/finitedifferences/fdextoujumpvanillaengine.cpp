--- conflicted
+++ resolved
@@ -46,14 +46,9 @@
                       Size tGrid, Size xGrid, Size yGrid,
                       const ext::shared_ptr<Shape>& shape,
                       const FdmSchemeDesc& schemeDesc)
-<<<<<<< HEAD
     : process_(std::move(process)),
       rTS_(std::move(rTS)),
-=======
-    : process_(process),
-      rTS_(rTS),
       shape_(shape),
->>>>>>> fa9bd6a3
       tGrid_(tGrid),
       xGrid_(xGrid),
       yGrid_(yGrid),
