/* -*- mode: c++; tab-width: 4; indent-tabs-mode: nil; c-basic-offset: 4 -*- */

/*
 Copyright (C) 2010, 2011 Chris Kenyon
 Copyright (C) 2021 Ralf Konrad Eckel

 This file is part of QuantLib, a free-software/open-source library
 for financial quantitative analysts and developers - http://quantlib.org/

 QuantLib is free software: you can redistribute it and/or modify it
 under the terms of the QuantLib license.  You should have received a
 copy of the license along with this program; if not, please email
 <quantlib-dev@lists.sf.net>. The license is also available online at
 <http://quantlib.org/license.shtml>.

 This program is distributed in the hope that it will be useful, but WITHOUT
 ANY WARRANTY; without even the implied warranty of MERCHANTABILITY or FITNESS
 FOR A PARTICULAR PURPOSE.  See the license for more details.
 */


#include <ql/cashflows/cashflows.hpp>
#include <ql/cashflows/cashflowvectors.hpp>
#include <ql/cashflows/couponpricer.hpp>
#include <ql/cashflows/fixedratecoupon.hpp>
#include <ql/cashflows/iborcoupon.hpp>
#include <ql/cashflows/simplecashflow.hpp>
#include <ql/indexes/inflationindex.hpp>
#include <ql/instruments/cpicapfloor.hpp>
#include <ql/termstructures/yieldtermstructure.hpp>
#include <ql/time/schedule.hpp>
#include <utility>


namespace QuantLib {

    QL_DEPRECATED_DISABLE_WARNING

    CPICapFloor::CPICapFloor(Option::Type type,
                             Real nominal,
                             const Date& startDate, // start date of contract (only)
                             Real baseCPI,
                             const Date& maturity, // this is pre-adjustment!
                             Calendar fixCalendar,
                             BusinessDayConvention fixConvention,
                             Calendar payCalendar,
                             BusinessDayConvention payConvention,
                             Rate strike,
                             const ext::shared_ptr<ZeroInflationIndex>& infIndex,
                             const Period& observationLag,
                             CPI::InterpolationType observationInterpolation)
    : CPICapFloor(type,
                  nominal,
                  startDate,
                  baseCPI,
                  maturity,
                  std::move(fixCalendar),
                  fixConvention,
                  std::move(payCalendar),
                  payConvention,
                  strike,
                  Handle<ZeroInflationIndex>(infIndex),
                  observationLag,
                  observationInterpolation) {}

    CPICapFloor::CPICapFloor(Option::Type type,
                             Real nominal,
                             const Date& startDate, // start date of contract (only)
                             Real baseCPI,
                             const Date& maturity, // this is pre-adjustment!
                             Calendar fixCalendar,
                             BusinessDayConvention fixConvention,
                             Calendar payCalendar,
                             BusinessDayConvention payConvention,
                             Rate strike,
                             const Handle<ZeroInflationIndex>& infIndex,
                             const Period& observationLag,
                             CPI::InterpolationType observationInterpolation)
    : type_(type), nominal_(nominal), startDate_(startDate), baseCPI_(baseCPI), maturity_(maturity),
      fixCalendar_(std::move(fixCalendar)), fixConvention_(fixConvention),
      payCalendar_(std::move(payCalendar)), payConvention_(payConvention), strike_(strike),
      index_(*infIndex), observationLag_(observationLag),
      observationInterpolation_(observationInterpolation), infIndex_(infIndex) {
        QL_REQUIRE(index_, "no inflation index passed");
        QL_REQUIRE(fixCalendar_ != Calendar(), "no fixing calendar passed");
        QL_REQUIRE(payCalendar_ != Calendar(), "no payment calendar passed");

<<<<<<< HEAD
        if (!detail::CPI::isInterpolated(infIndex_.currentLink(), observationInterpolation_)) {
            QL_REQUIRE(observationLag_ >= infIndex_->availabilityLag(),
                       "CPIcapfloor's observationLag must be at least availabilityLag of inflation index: "
                       <<"when the observation is effectively flat"
                       << observationLag_ << " vs " << infIndex_->availabilityLag());
        } else {
            QL_REQUIRE(observationLag_ > infIndex_->availabilityLag(),
=======
        if (observationInterpolation_ == CPI::Flat  ||
            (observationInterpolation_ == CPI::AsIndex && !index_->interpolated())
            ) {
            QL_REQUIRE(observationLag_ >= index_->availabilityLag(),
                       "CPIcapfloor's observationLag must be at least availabilityLag of inflation index: "
                       <<"when the observation is effectively flat"
                       << observationLag_ << " vs " << index_->availabilityLag());
        }
        if (observationInterpolation_ == CPI::Linear ||
            (observationInterpolation_ == CPI::AsIndex && index_->interpolated())
            ) {
            QL_REQUIRE(observationLag_ > index_->availabilityLag(),
>>>>>>> 7d865a7c
                       "CPIcapfloor's observationLag must be greater than availabilityLag of inflation index: "
                       <<"when the observation is effectively linear"
                       << observationLag_ << " vs " << index_->availabilityLag());
        }
    }

    QL_DEPRECATED_ENABLE_WARNING


    // when you fix - but remember that there is an observation interpolation factor as well
    Date CPICapFloor::fixingDate() const {
        return fixCalendar_.adjust(maturity_ - observationLag_, fixConvention_);
    }


    Date CPICapFloor::payDate() const {
        return payCalendar_.adjust(maturity_, payConvention_);
    }


    bool CPICapFloor::isExpired() const {
        return (Settings::instance().evaluationDate() > maturity_);
    }


    void CPICapFloor::arguments::validate() const {
        // nothing yet
    }


    void CPICapFloor::setupArguments(PricingEngine::arguments* args) const {

        // correct PricingEngine?
        auto* arguments = dynamic_cast<CPICapFloor::arguments*>(args);
        QL_REQUIRE(arguments != nullptr, "wrong argument type, not CPICapFloor::arguments*");

        // data move
        arguments->type = type_;
        arguments->nominal = nominal_;
        arguments->startDate = startDate_;
        arguments->baseCPI = baseCPI_;
        arguments->maturity = maturity_;
        arguments->fixCalendar = fixCalendar_;
        arguments->fixConvention = fixConvention_;
        arguments->payCalendar = payCalendar_;
        arguments->payConvention = payConvention_;
        arguments->fixDate = fixingDate();
        arguments->payDate = payDate();
        arguments->strike = strike_;
        arguments->index = index_;
        arguments->observationLag = observationLag_;
        arguments->observationInterpolation = observationInterpolation_;

        QL_DEPRECATED_DISABLE_WARNING
        arguments->infIndex = infIndex_;
        QL_DEPRECATED_ENABLE_WARNING
    }

}<|MERGE_RESOLUTION|>--- conflicted
+++ resolved
@@ -85,28 +85,13 @@
         QL_REQUIRE(fixCalendar_ != Calendar(), "no fixing calendar passed");
         QL_REQUIRE(payCalendar_ != Calendar(), "no payment calendar passed");
 
-<<<<<<< HEAD
-        if (!detail::CPI::isInterpolated(infIndex_.currentLink(), observationInterpolation_)) {
-            QL_REQUIRE(observationLag_ >= infIndex_->availabilityLag(),
-                       "CPIcapfloor's observationLag must be at least availabilityLag of inflation index: "
-                       <<"when the observation is effectively flat"
-                       << observationLag_ << " vs " << infIndex_->availabilityLag());
-        } else {
-            QL_REQUIRE(observationLag_ > infIndex_->availabilityLag(),
-=======
-        if (observationInterpolation_ == CPI::Flat  ||
-            (observationInterpolation_ == CPI::AsIndex && !index_->interpolated())
-            ) {
+        if (!detail::CPI::isInterpolated(index_, observationInterpolation_)) {
             QL_REQUIRE(observationLag_ >= index_->availabilityLag(),
                        "CPIcapfloor's observationLag must be at least availabilityLag of inflation index: "
                        <<"when the observation is effectively flat"
                        << observationLag_ << " vs " << index_->availabilityLag());
-        }
-        if (observationInterpolation_ == CPI::Linear ||
-            (observationInterpolation_ == CPI::AsIndex && index_->interpolated())
-            ) {
+        } else {
             QL_REQUIRE(observationLag_ > index_->availabilityLag(),
->>>>>>> 7d865a7c
                        "CPIcapfloor's observationLag must be greater than availabilityLag of inflation index: "
                        <<"when the observation is effectively linear"
                        << observationLag_ << " vs " << index_->availabilityLag());
