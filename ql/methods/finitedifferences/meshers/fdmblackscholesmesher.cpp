/* -*- mode: c++; tab-width: 4; indent-tabs-mode: nil; c-basic-offset: 4 -*- */

/*
 Copyright (C) 2009 Klaus Spanderen

 This file is part of QuantLib, a free-software/open-source library
 for financial quantitative analysts and developers - http://quantlib.org/

 QuantLib is free software: you can redistribute it and/or modify it
 under the terms of the QuantLib license.  You should have received a
 copy of the license along with this program; if not, please email
 <quantlib-dev@lists.sf.net>. The license is also available online at
 <http://quantlib.org/license.shtml>.

 This program is distributed in the hope that it will be useful, but WITHOUT
 ANY WARRANTY; without even the implied warranty of MERCHANTABILITY or FITNESS
 FOR A PARTICULAR PURPOSE.  See the license for more details.
*/

/*! \file fdmblackscholesmesher.cpp
    \brief 1-d mesher for the Black-Scholes process (in ln(S))
*/

#include <ql/processes/blackscholesprocess.hpp>
#include <ql/termstructures/yieldtermstructure.hpp>
#include <ql/termstructures/yield/quantotermstructure.hpp>
#include <ql/termstructures/volatility/equityfx/blackconstantvol.hpp>
#include <ql/math/distributions/normaldistribution.hpp>
#include <ql/methods/finitedifferences/utilities/fdmquantohelper.hpp>
#include <ql/methods/finitedifferences/meshers/uniform1dmesher.hpp>
#include <ql/methods/finitedifferences/meshers/concentrating1dmesher.hpp>
#include <ql/methods/finitedifferences/meshers/fdmblackscholesmesher.hpp>

namespace QuantLib {

    FdmBlackScholesMesher::FdmBlackScholesMesher(
        Size size,
        const ext::shared_ptr<GeneralizedBlackScholesProcess>& process,
        Time maturity, Real strike,
        Real xMinConstraint, Real xMaxConstraint,
        Real eps, Real scaleFactor,
        const std::pair<Real, Real>& cPoint,
        const DividendSchedule& dividendSchedule,
        const ext::shared_ptr<FdmQuantoHelper>& fdmQuantoHelper,
        Real spotAdjustment)
    : Fdm1dMesher(size) {

        const Real S = process->x0();
        QL_REQUIRE(S > 0.0, "negative or null underlying given");

        std::vector<std::pair<Time, Real> > intermediateSteps;
<<<<<<< HEAD
        for (Size i=0; i < dividendSchedule.size()
            && process->time(dividendSchedule[i]->date()) <= maturity; ++i)
            intermediateSteps.emplace_back(
                    process->time(dividendSchedule[i]->date()),
                    dividendSchedule[i]->amount()
                );
=======
        for (Size i=0; i < dividendSchedule.size(); ++i) {
            const Time t = process->time(dividendSchedule[i]->date());
            if (t <= maturity && t >= 0.0)
                intermediateSteps.push_back(
                    std::make_pair(
                        process->time(dividendSchedule[i]->date()),
                        dividendSchedule[i]->amount()
                    ) );
        }
>>>>>>> 6220b8c4

        const Size intermediateTimeSteps = std::max<Size>(2, Size(24.0*maturity));
        for (Size i=0; i < intermediateTimeSteps; ++i)
            intermediateSteps.emplace_back((i+1)*(maturity/intermediateTimeSteps), 0.0);

        std::sort(intermediateSteps.begin(), intermediateSteps.end());

        const Handle<YieldTermStructure> rTS = process->riskFreeRate();

        const Handle<YieldTermStructure> qTS = (fdmQuantoHelper)
            ? Handle<YieldTermStructure>(
                ext::make_shared<QuantoTermStructure>(
                    process->dividendYield(),
                    process->riskFreeRate(),
                    Handle<YieldTermStructure>(fdmQuantoHelper->fTS_),
                    process->blackVolatility(),
                    strike,
                    Handle<BlackVolTermStructure>(fdmQuantoHelper->fxVolTS_),
                    fdmQuantoHelper->exchRateATMlevel_,
                    fdmQuantoHelper->equityFxCorrelation_)
              )
            : process->dividendYield();

        Time lastDivTime = 0.0;
        Real fwd = S - spotAdjustment;
        Real mi = fwd, ma = fwd;

        for (auto & intermediateStep : intermediateSteps) {
            const Time divTime = intermediateStep.first;
            const Real divAmount = intermediateStep.second;

            fwd = fwd / rTS->discount(divTime) * rTS->discount(lastDivTime)
                      * qTS->discount(divTime) / qTS->discount(lastDivTime);

            mi  = std::min(mi, fwd); ma = std::max(ma, fwd);

            fwd-= divAmount;

            mi  = std::min(mi, fwd); ma = std::max(ma, fwd);

            lastDivTime = divTime;
        }

        // Set the grid boundaries
        const Real normInvEps = InverseCumulativeNormal()(1-eps);
        const Real sigmaSqrtT 
            = process->blackVolatility()->blackVol(maturity, strike)
                                                        *std::sqrt(maturity);
        
        Real xMin = std::log(mi) - sigmaSqrtT*normInvEps*scaleFactor;
        Real xMax = std::log(ma) + sigmaSqrtT*normInvEps*scaleFactor;

        if (xMinConstraint != Null<Real>()) {
            xMin = xMinConstraint;
        }
        if (xMaxConstraint != Null<Real>()) {
            xMax = xMaxConstraint;
        }

        ext::shared_ptr<Fdm1dMesher> helper;
        if (   cPoint.first != Null<Real>() 
            && std::log(cPoint.first) >=xMin && std::log(cPoint.first) <=xMax) {
            
            helper = ext::shared_ptr<Fdm1dMesher>(
                new Concentrating1dMesher(xMin, xMax, size, 
                    std::pair<Real,Real>(std::log(cPoint.first),
                                         cPoint.second)));
        }
        else {
            helper = ext::shared_ptr<Fdm1dMesher>(
                                        new Uniform1dMesher(xMin, xMax, size));
            
        }
        
        locations_ = helper->locations();
        for (Size i=0; i < locations_.size(); ++i) {
            dplus_[i]  = helper->dplus(i);
            dminus_[i] = helper->dminus(i);
        }
    }
            
    ext::shared_ptr<GeneralizedBlackScholesProcess> 
    FdmBlackScholesMesher::processHelper(const Handle<Quote>& s0,
                                         const Handle<YieldTermStructure>& rTS,
                                         const Handle<YieldTermStructure>& qTS,
                                         Volatility vol) {
        
        return ext::make_shared<GeneralizedBlackScholesProcess>(
            
                s0, qTS, rTS,
                Handle<BlackVolTermStructure>(
                    ext::shared_ptr<BlackVolTermStructure>(
                        new BlackConstantVol(rTS->referenceDate(),
                                             Calendar(),
                                             vol,
                                             rTS->dayCounter()))));
    }
}
<|MERGE_RESOLUTION|>--- conflicted
+++ resolved
@@ -49,24 +49,14 @@
         QL_REQUIRE(S > 0.0, "negative or null underlying given");
 
         std::vector<std::pair<Time, Real> > intermediateSteps;
-<<<<<<< HEAD
-        for (Size i=0; i < dividendSchedule.size()
-            && process->time(dividendSchedule[i]->date()) <= maturity; ++i)
-            intermediateSteps.emplace_back(
-                    process->time(dividendSchedule[i]->date()),
-                    dividendSchedule[i]->amount()
-                );
-=======
         for (Size i=0; i < dividendSchedule.size(); ++i) {
             const Time t = process->time(dividendSchedule[i]->date());
             if (t <= maturity && t >= 0.0)
-                intermediateSteps.push_back(
-                    std::make_pair(
+                intermediateSteps.emplace_back(
                         process->time(dividendSchedule[i]->date()),
                         dividendSchedule[i]->amount()
-                    ) );
+                    );
         }
->>>>>>> 6220b8c4
 
         const Size intermediateTimeSteps = std::max<Size>(2, Size(24.0*maturity));
         for (Size i=0; i < intermediateTimeSteps; ++i)
