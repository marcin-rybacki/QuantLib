--- conflicted
+++ resolved
@@ -37,17 +37,11 @@
     void KirkEngine::calculate() const {
 
         QL_REQUIRE(arguments_.exercise->type() == Exercise::European,
-                   "not an European Option");
+                   "not a European option");
 
-<<<<<<< HEAD
-        boost::shared_ptr<EuropeanExercise> exercise =
-            boost::dynamic_pointer_cast<EuropeanExercise>(arguments_.exercise);
-        QL_REQUIRE(exercise, "not an European Exercise");
-=======
         ext::shared_ptr<EuropeanExercise> exercise =
             ext::dynamic_pointer_cast<EuropeanExercise>(arguments_.exercise);
-        QL_REQUIRE(exercise, "not an European Option");
->>>>>>> bd837262
+        QL_REQUIRE(exercise, "not a European exercise");
 
         ext::shared_ptr<SpreadBasketPayoff> spreadPayoff =
             ext::dynamic_pointer_cast<SpreadBasketPayoff>(arguments_.payoff);
