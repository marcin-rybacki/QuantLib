--- conflicted
+++ resolved
@@ -42,35 +42,24 @@
         \ingroup inflationcapfloorengines
     */
     class YoYInflationCapFloorEngine : public YoYInflationCapFloor::engine {
-<<<<<<< HEAD
-    public:
-        YoYInflationCapFloorEngine(ext::shared_ptr<YoYInflationIndex> ,
-                                   Handle<YoYOptionletVolatilitySurface>  vol);
-=======
       public:
-        YoYInflationCapFloorEngine(const ext::shared_ptr<YoYInflationIndex>&,
-                                   const Handle<YoYOptionletVolatilitySurface>& vol,
-                                   const Handle<YieldTermStructure>& nominalTermStructure);
+        YoYInflationCapFloorEngine(ext::shared_ptr<YoYInflationIndex>,
+                                   Handle<YoYOptionletVolatilitySurface> vol,
+                                   Handle<YieldTermStructure> nominalTermStructure);
         /*! \deprecated Use the constructor with an explicit nominal curve.
                         Deprecated in version 1.15.
         */
         QL_DEPRECATED
-        YoYInflationCapFloorEngine(const ext::shared_ptr<YoYInflationIndex>&,
-                                   const Handle<YoYOptionletVolatilitySurface>& vol);
->>>>>>> 3157d824
+        YoYInflationCapFloorEngine(ext::shared_ptr<YoYInflationIndex>,
+                                   Handle<YoYOptionletVolatilitySurface> vol);
 
         ext::shared_ptr<YoYInflationIndex> index() const { return index_;}
         Handle<YoYOptionletVolatilitySurface> volatility() const { return volatility_; }
 
         void setVolatility(const Handle<YoYOptionletVolatilitySurface>& vol);
 
-<<<<<<< HEAD
         void calculate() const override;
-    protected:
-=======
-        void calculate() const;
       protected:
->>>>>>> 3157d824
         //! descendents only need to implement this
         virtual Real optionletImpl(Option::Type type, Rate strike,
                                    Rate forward, Real stdDev,
@@ -97,19 +86,10 @@
         YoYInflationBlackCapFloorEngine(const ext::shared_ptr<YoYInflationIndex>&,
                                         const Handle<YoYOptionletVolatilitySurface>&);
 
-<<<<<<< HEAD
-    protected:
-
+      protected:
         Real optionletImpl(Option::Type, Real strike,
                                    Real forward, Real stdDev,
                                    Real d) const override;
-
-=======
-      protected:
-        virtual Real optionletImpl(Option::Type, Real strike,
-                                   Real forward, Real stdDev,
-                                   Real d) const;
->>>>>>> 3157d824
     };
 
 
@@ -128,19 +108,10 @@
         YoYInflationUnitDisplacedBlackCapFloorEngine(
                     const ext::shared_ptr<YoYInflationIndex>&,
                     const Handle<YoYOptionletVolatilitySurface>&);
-<<<<<<< HEAD
-    protected:
-
+      protected:
         Real optionletImpl(Option::Type, Real strike,
                                    Real forward, Real stdDev,
                                    Real d) const override;
-
-=======
-      protected:
-        virtual Real optionletImpl(Option::Type, Real strike,
-                                   Real forward, Real stdDev,
-                                   Real d) const;
->>>>>>> 3157d824
     };
 
 
@@ -159,20 +130,10 @@
         YoYInflationBachelierCapFloorEngine(
                     const ext::shared_ptr<YoYInflationIndex>&,
                     const Handle<YoYOptionletVolatilitySurface>&);
-<<<<<<< HEAD
-
-    protected:
-
+      protected:
         Real optionletImpl(Option::Type, Real strike,
                                    Real forward, Real stdDev,
                                    Real d) const override;
-
-=======
-      protected:
-        virtual Real optionletImpl(Option::Type, Real strike,
-                                   Real forward, Real stdDev,
-                                   Real d) const;
->>>>>>> 3157d824
     };
 
 }
