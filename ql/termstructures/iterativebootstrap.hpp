/* -*- mode: c++; tab-width: 4; indent-tabs-mode: nil; c-basic-offset: 4 -*- */

/*
 Copyright (C) 2008, 2011, 2015 Ferdinando Ametrano
 Copyright (C) 2007 Chris Kenyon
 Copyright (C) 2007 StatPro Italia srl
 Copyright (C) 2015 Paolo Mazzocchi

 This file is part of QuantLib, a free-software/open-source library
 for financial quantitative analysts and developers - http://quantlib.org/

 QuantLib is free software: you can redistribute it and/or modify it
 under the terms of the QuantLib license.  You should have received a
 copy of the license along with this program; if not, please email
 <quantlib-dev@lists.sf.net>. The license is also available online at
 <http://quantlib.org/license.shtml>.

 This program is distributed in the hope that it will be useful, but WITHOUT
 ANY WARRANTY; without even the implied warranty of MERCHANTABILITY or FITNESS
 FOR A PARTICULAR PURPOSE.  See the license for more details.
*/

/*! \file iterativebootstrap.hpp
    \brief universal piecewise-term-structure boostrapper.
*/

#ifndef quantlib_iterative_bootstrap_hpp
#define quantlib_iterative_bootstrap_hpp

#include <ql/termstructures/bootstraphelper.hpp>
#include <ql/termstructures/bootstraperror.hpp>
#include <ql/math/interpolations/linearinterpolation.hpp>
#include <ql/math/solvers1d/finitedifferencenewtonsafe.hpp>
#include <ql/math/solvers1d/brent.hpp>
#include <ql/utilities/dataformatters.hpp>

namespace QuantLib {

    //! Universal piecewise-term-structure boostrapper.
    template <class Curve>
    class IterativeBootstrap {
        typedef typename Curve::traits_type Traits;
        typedef typename Curve::interpolator_type Interpolator;
      public:
        IterativeBootstrap(Real minValue = Null<Real>(),
                           Real maxValue = Null<Real>());
        void setup(Curve* ts);
        void calculate() const;
      private:
        void initialize() const;
        Real minValue_, maxValue_;
        Curve* ts_;
        Size n_;
        Brent firstSolver_;
        FiniteDifferenceNewtonSafe solver_;
        mutable bool initialized_ = false, validCurve_ = false, loopRequired_;
        mutable Size firstAliveHelper_, alive_;
        mutable std::vector<Real> previousData_;
        mutable std::vector<ext::shared_ptr<BootstrapError<Curve> > > errors_;
    };


    // template definitions

    template <class Curve>
<<<<<<< HEAD
    IterativeBootstrap<Curve>::IterativeBootstrap()
        : ts_(nullptr),  
          loopRequired_(Interpolator::global) {}
=======
    IterativeBootstrap<Curve>::IterativeBootstrap(Real minValue, Real maxValue)
    : minValue_(minValue), maxValue_(maxValue), ts_(0), initialized_(false), validCurve_(false), 
      loopRequired_(Interpolator::global) {}
>>>>>>> fa9bd6a3

    template <class Curve>
    void IterativeBootstrap<Curve>::setup(Curve* ts) {
        ts_ = ts;
        n_ = ts_->instruments_.size();
        QL_REQUIRE(n_ > 0, "no bootstrap helpers given")
        for (Size j=0; j<n_; ++j)
            ts_->registerWith(ts_->instruments_[j]);

        // do not initialize yet: instruments could be invalid here
        // but valid later when bootstrapping is actually required
    }

    template <class Curve>
    void IterativeBootstrap<Curve>::initialize() const {
        // ensure helpers are sorted
        std::sort(ts_->instruments_.begin(), ts_->instruments_.end(),
                  detail::BootstrapHelperSorter());
        // skip expired helpers
        Date firstDate = Traits::initialDate(ts_);
        QL_REQUIRE(ts_->instruments_[n_-1]->pillarDate()>firstDate,
                   "all instruments expired");
        firstAliveHelper_ = 0;
        while (ts_->instruments_[firstAliveHelper_]->pillarDate() <= firstDate)
            ++firstAliveHelper_;
        alive_ = n_-firstAliveHelper_;
        Size nodes = alive_+1;
        QL_REQUIRE(nodes >= Interpolator::requiredPoints,
                   "not enough alive instruments: " << alive_ <<
                   " provided, " << Interpolator::requiredPoints-1 <<
                   " required");

        // calculate dates and times, create errors_
        std::vector<Date>& dates = ts_->dates_;
        std::vector<Time>& times = ts_->times_;
        dates.resize(alive_+1);
        times.resize(alive_+1);
        errors_.resize(alive_+1);
        dates[0] = firstDate;
        times[0] = ts_->timeFromReference(dates[0]);

        Date latestRelevantDate, maxDate = firstDate;
        // pillar counter: i
        // helper counter: j
        for (Size i=1, j=firstAliveHelper_; j<n_; ++i, ++j) {
            const ext::shared_ptr<typename Traits::helper>& helper =
                                                        ts_->instruments_[j];
            dates[i] = helper->pillarDate();
            times[i] = ts_->timeFromReference(dates[i]);
            // check for duplicated pillars
            QL_REQUIRE(dates[i-1]!=dates[i],
                       "more than one instrument with pillar " << dates[i]);

            latestRelevantDate = helper->latestRelevantDate();
            // check that the helper is really extending the curve, i.e. that
            // pillar-sorted helpers are also sorted by latestRelevantDate
            QL_REQUIRE(latestRelevantDate > maxDate,
                       io::ordinal(j+1) << " instrument (pillar: " <<
                       dates[i] << ") has latestRelevantDate (" <<
                       latestRelevantDate << ") before or equal to "
                       "previous instrument's latestRelevantDate (" <<
                       maxDate << ")");
            maxDate = latestRelevantDate;

            // when a pillar date is different from the last relevant date the
            // convergence loop is required even if the Interpolator is local
            if (dates[i] != latestRelevantDate)
                loopRequired_ = true;

            errors_[i] = ext::shared_ptr<BootstrapError<Curve> >(new
                BootstrapError<Curve>(ts_, helper, i));
        }
        ts_->maxDate_ = maxDate;

        // set initial guess only if the current curve cannot be used as guess
        if (!validCurve_ || ts_->data_.size()!=alive_+1) {
            // ts_->data_[0] is the only relevant item,
            // but reasonable numbers might be needed for the whole data vector
            // because, e.g., of interpolation's early checks
            ts_->data_ = std::vector<Real>(alive_+1, Traits::initialValue(ts_));
            previousData_.resize(alive_+1);
        }
        initialized_ = true;
    }

    template <class Curve>
    void IterativeBootstrap<Curve>::calculate() const {

        // we might have to call initialize even if the curve is initialized
        // and not moving, just because helpers might be date relative and change
        // with evaluation date change.
        // anyway it makes little sense to use date relative helpers with a
        // non-moving curve if the evaluation date changes
        if (!initialized_ || ts_->moving_)
            initialize();

        // setup helpers
        for (Size j=firstAliveHelper_; j<n_; ++j) {
            const ext::shared_ptr<typename Traits::helper>& helper =
                                                        ts_->instruments_[j];
            // check for valid quote
            QL_REQUIRE(helper->quote()->isValid(),
                       io::ordinal(j + 1) << " instrument (maturity: " <<
                       helper->maturityDate() << ", pillar: " <<
                       helper->pillarDate() << ") has an invalid quote");
            // don't try this at home!
            // This call creates helpers, and removes "const".
            // There is a significant interaction with observability.
            helper->setTermStructure(const_cast<Curve*>(ts_));
        }

        const std::vector<Time>& times = ts_->times_;
        const std::vector<Real>& data = ts_->data_;
        Real accuracy = ts_->accuracy_;

        Size maxIterations = Traits::maxIterations()-1;

        // there might be a valid curve state to use as guess
        bool validData = validCurve_;

        for (Size iteration=0; ; ++iteration) {
            previousData_ = ts_->data_;

            for (Size i=1; i<=alive_; ++i) { // pillar loop

                // bracket root and calculate guess
                Real min = minValue_ != Null<Real>() ? minValue_ :
                    Traits::minValueAfter(i, ts_, validData, firstAliveHelper_);
                Real max = maxValue_ != Null<Real>() ? maxValue_ :
                    Traits::maxValueAfter(i, ts_, validData, firstAliveHelper_);

                Real guess = Traits::guess(i, ts_, validData, firstAliveHelper_);
                // adjust guess if needed
                if (guess>=max)
                    guess = max - (max-min)/5.0;
                else if (guess<=min)
                    guess = min + (max-min)/5.0;

                // extend interpolation if needed
                if (!validData) {
                    try { // extend interpolation a point at a time
                          // including the pillar to be boostrapped
                        ts_->interpolation_ = ts_->interpolator_.interpolate(
                            times.begin(), times.begin()+i+1, data.begin());
                    } catch (...) {
                        if (!Interpolator::global)
                            throw; // no chance to fix it in a later iteration

                        // otherwise use Linear while the target
                        // interpolation is not usable yet
                        ts_->interpolation_ = Linear().interpolate(
                            times.begin(), times.begin()+i+1, data.begin());
                    }
                    ts_->interpolation_.update();
                }

                try {
                    if (validData)
                        solver_.solve(*errors_[i], accuracy, guess, min, max);
                    else
                        firstSolver_.solve(*errors_[i], accuracy,guess,min,max);
                } catch (std::exception &e) {
                    if (validCurve_) {
                        // the previous curve state might have been a
                        // bad guess, so we retry without using it.
                        // This would be tricky to do here (we're
                        // inside multiple nested for loops, we need
                        // to re-initialize...), so we invalidate the
                        // curve, make a recursive call and then exit.
                        validCurve_ = initialized_ = false;
                        calculate();
                        return;
                    }
                    QL_FAIL(io::ordinal(iteration+1) << " iteration: failed "
                            "at " << io::ordinal(i) << " alive instrument, "
                            "pillar " << errors_[i]->helper()->pillarDate() <<
                            ", maturity " << errors_[i]->helper()->maturityDate() <<
                            ", reference date " << ts_->dates_[0] <<
                            ": " << e.what());
                }
            }

            if (!loopRequired_)
                 break;

            // exit condition
            Real change = std::fabs(data[1]-previousData_[1]);
            for (Size i=2; i<=alive_; ++i)
                change = std::max(change, std::fabs(data[i]-previousData_[i]));
            if (change<=accuracy)  // convergence reached
                break;

            QL_REQUIRE(iteration<maxIterations,
                       "convergence not reached after " << iteration <<
                       " iterations; last improvement " << change <<
                       ", required accuracy " << accuracy);

            validData = true;
        }
        validCurve_ = true;
    }

}

#endif<|MERGE_RESOLUTION|>--- conflicted
+++ resolved
@@ -63,15 +63,9 @@
     // template definitions
 
     template <class Curve>
-<<<<<<< HEAD
-    IterativeBootstrap<Curve>::IterativeBootstrap()
-        : ts_(nullptr),  
-          loopRequired_(Interpolator::global) {}
-=======
     IterativeBootstrap<Curve>::IterativeBootstrap(Real minValue, Real maxValue)
-    : minValue_(minValue), maxValue_(maxValue), ts_(0), initialized_(false), validCurve_(false), 
+    : minValue_(minValue), maxValue_(maxValue), ts_(nullptr),  
       loopRequired_(Interpolator::global) {}
->>>>>>> fa9bd6a3
 
     template <class Curve>
     void IterativeBootstrap<Curve>::setup(Curve* ts) {
