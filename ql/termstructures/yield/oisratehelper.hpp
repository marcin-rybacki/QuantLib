--- conflicted
+++ resolved
@@ -63,12 +63,8 @@
         void accept(AcyclicVisitor&) override;
         //@}
     protected:
-<<<<<<< HEAD
         void initializeDates() override;
-=======
-        void initializeDates();
         Pillar::Choice pillarChoice_;
->>>>>>> 98857e7b
 
         Natural settlementDays_;
         Period tenor_;
