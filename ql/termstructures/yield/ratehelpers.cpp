--- conflicted
+++ resolved
@@ -546,11 +546,7 @@
     }
 
     Real FraRateHelper::impliedQuote() const {
-<<<<<<< HEAD
         QL_REQUIRE(termStructure_ != nullptr, "term structure not set");
-        return iborIndex_->fixing(fixingDate_, true);
-=======
-        QL_REQUIRE(termStructure_ != 0, "term structure not set");
         if (useIndexedCoupon_)
             return iborIndex_->fixing(fixingDate_, true);
         else
@@ -558,7 +554,6 @@
                         termStructure_->discount(maturityDate_) -
                     1.0) /
                    spanningTime_;
->>>>>>> 0a969b22
     }
 
     void FraRateHelper::setTermStructure(YieldTermStructure* t) {
