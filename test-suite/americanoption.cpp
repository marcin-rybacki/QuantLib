--- conflicted
+++ resolved
@@ -23,7 +23,6 @@
 #include "utilities.hpp"
 #include <ql/time/daycounters/actual360.hpp>
 #include <ql/instruments/vanillaoption.hpp>
-#include <ql/pricingengines/blackformula.hpp>
 #include <ql/pricingengines/vanilla/baroneadesiwhaleyengine.hpp>
 #include <ql/pricingengines/vanilla/bjerksundstenslandengine.hpp>
 #include <ql/pricingengines/vanilla/juquadraticengine.hpp>
@@ -605,7 +604,6 @@
     }
 }
 
-<<<<<<< HEAD
 void AmericanOptionTest::testZeroVolFDShoutNPV() {
     BOOST_TEST_MESSAGE("Testing zero volatility shout option pricing"
             "with discrete dividends...");
@@ -905,18 +903,20 @@
 }
 
 test_suite* AmericanOptionTest::suite() {
-=======
-test_suite* AmericanOptionTest::suite(SpeedLevel speed) {
->>>>>>> 0d4c1d0d
     auto* suite = BOOST_TEST_SUITE("American option tests");
-
-    suite->add(QUANTLIB_TEST_CASE(&AmericanOptionTest::testBaroneAdesiWhaleyValues));
-    suite->add(QUANTLIB_TEST_CASE(&AmericanOptionTest::testBjerksundStenslandValues));
+    suite->add(
+        QUANTLIB_TEST_CASE(&AmericanOptionTest::testBaroneAdesiWhaleyValues));
+    suite->add(
+        QUANTLIB_TEST_CASE(&AmericanOptionTest::testBjerksundStenslandValues));
+    // FLOATING_POINT_EXCEPTION
     suite->add(QUANTLIB_TEST_CASE(&AmericanOptionTest::testJuValues));
+    // FLOATING_POINT_EXCEPTION
     suite->add(QUANTLIB_TEST_CASE(&AmericanOptionTest::testFdValues));
+    // FLOATING_POINT_EXCEPTION
     suite->add(QUANTLIB_TEST_CASE(&AmericanOptionTest::testFdAmericanGreeks));
+    // FLOATING_POINT_EXCEPTION
+    suite->add(QUANTLIB_TEST_CASE(&AmericanOptionTest::testFdShoutGreeks));
     suite->add(QUANTLIB_TEST_CASE(&AmericanOptionTest::testFDShoutNPV));
-<<<<<<< HEAD
     suite->add(QUANTLIB_TEST_CASE(&AmericanOptionTest::testZeroVolFDShoutNPV));
     suite->add(QUANTLIB_TEST_CASE(
         &AmericanOptionTest::testLargeDividendShoutNPV));
@@ -924,12 +924,6 @@
         &AmericanOptionTest::testEscrowedVsSpotAmericanOption));
     suite->add(QUANTLIB_TEST_CASE(
             &AmericanOptionTest::testTodayIsDividendDate));
-=======
-
-    if (speed <= Fast) {
-        suite->add(QUANTLIB_TEST_CASE(&AmericanOptionTest::testFdShoutGreeks));
-    }
->>>>>>> 0d4c1d0d
 
     return suite;
 }
