/* -*- mode: c++; tab-width: 4; indent-tabs-mode: nil; c-basic-offset: 4 -*- */

/*
 Copyright (C) 2018 Sebastian Schlenkrich

 This file is part of QuantLib, a free-software/open-source library
 for financial quantitative analysts and developers - http://quantlib.org/

 QuantLib is free software: you can redistribute it and/or modify it
 under the terms of the QuantLib license.  You should have received a
 copy of the license along with this program; if not, please email
 <quantlib-dev@lists.sf.net>. The license is also available online at
 <http://quantlib.org/license.shtml>.

 This program is distributed in the hope that it will be useful, but WITHOUT
 ANY WARRANTY; without even the implied warranty of MERCHANTABILITY or FITNESS
 FOR A PARTICULAR PURPOSE.  See the license for more details.
*/

#include "basismodels.hpp"
#include "utilities.hpp"
#include <ql/cashflows/iborcoupon.hpp>
#include <ql/compounding.hpp>
#include <ql/experimental/basismodels/swaptioncfs.hpp>
#include <ql/experimental/basismodels/tenoroptionletvts.hpp>
#include <ql/experimental/basismodels/tenorswaptionvts.hpp>
#include <ql/indexes/ibor/euribor.hpp>
#include <ql/instruments/swaption.hpp>
#include <ql/pricingengines/swap/discountingswapengine.hpp>
#include <ql/termstructures/volatility/optionlet/strippedoptionlet.hpp>
#include <ql/termstructures/volatility/optionlet/strippedoptionletadapter.hpp>
#include <ql/termstructures/volatility/swaption/swaptionvolmatrix.hpp>
#include <ql/termstructures/yield/zerocurve.hpp>
#include <ql/math/interpolations/cubicinterpolation.hpp>
#include <ql/quotes/simplequote.hpp>
#include <ql/time/calendars/target.hpp>
#include <ql/time/daycounters/thirty360.hpp>

using namespace QuantLib;
using namespace boost::unit_test_framework;

namespace {

    // auxiliary data
    Period termsData[] = {
        Period(0, Days),   Period(1, Years), Period(2, Years),  Period(3, Years),
        Period(5, Years),  Period(7, Years), Period(10, Years), Period(15, Years),
        Period(20, Years), Period(61, Years) // avoid extrapolation issues with 30y caplets
    };
    std::vector<Period> terms(termsData, termsData + 10);

    Real discRatesData[] = {-0.00147407, -0.001761684, -0.001736745, -0.00119244, 0.000896055,
                            0.003537077, 0.007213824,  0.011391278,  0.013334611, 0.013982809};
    std::vector<Real> discRates(discRatesData, discRatesData + 10);

    Real proj3mRatesData[] = {-0.000483439, -0.000578569, -0.000383832, 0.000272656, 0.002478699,
                              0.005100113,  0.008750643,  0.012788095,  0.014534052, 0.014942896};
    std::vector<Real> proj3mRates(proj3mRatesData, proj3mRatesData + 10);

    Real proj6mRatesData[] = {0.000233608, 0.000218862, 0.000504018, 0.001240556, 0.003554415,
                              0.006153921, 0.009688264, 0.013521628, 0.015136391, 0.015377704};
    std::vector<Real> proj6mRates(proj6mRatesData, proj6mRatesData + 10);

    Handle<YieldTermStructure> getYTS(const std::vector<Period>& terms,
                                      const std::vector<Real>& rates,
                                      const Real spread = 0.0) {
        Date today = Settings::instance().evaluationDate();
        std::vector<Date> dates;
        dates.reserve(terms.size());
        for (auto term : terms)
            dates.push_back(NullCalendar().advance(today, term, Unadjusted));
        std::vector<Real> ratesPlusSpread(rates);
        for (double& k : ratesPlusSpread)
            k += spread;
        ext::shared_ptr<YieldTermStructure> ts =
            ext::shared_ptr<YieldTermStructure>(new InterpolatedZeroCurve<Cubic>(
                dates, ratesPlusSpread, Actual365Fixed(), NullCalendar()));
        return RelinkableHandle<YieldTermStructure>(ts);
    }

    Period capletTermsData[] = {Period(1, Years),  Period(2, Years),  Period(3, Years),
                                Period(5, Years),  Period(7, Years),  Period(10, Years),
                                Period(15, Years), Period(20, Years), Period(25, Years),
                                Period(30, Years)};
    std::vector<Period> capletTerms(capletTermsData, capletTermsData + 10);

    Real capletStrikesData[] = {-0.0050, 0.0000, 0.0050, 0.0100, 0.0150, 0.0200, 0.0300, 0.0500};
    std::vector<Real> capletStrikes(capletStrikesData, capletStrikesData + 8);


    Handle<OptionletVolatilityStructure> getOptionletTS() {
        Date today = Settings::instance().evaluationDate();
        std::vector<Date> dates;
        dates.reserve(capletTerms.size());
        for (auto& capletTerm : capletTerms)
            dates.push_back(TARGET().advance(today, capletTerm, Following));
        // set up vol data manually
        std::vector<std::vector<Real> > capletVols =
        {
         {0.003010094, 0.002628065, 0.00456118,  0.006731268, 0.008678572, 0.010570881, 0.014149552, 0.021000638},
         {0.004173715, 0.003727039, 0.004180263, 0.005726083, 0.006905876, 0.008263514, 0.010555395, 0.014976523},
         {0.005870143, 0.005334526, 0.005599775, 0.006633987, 0.007773317, 0.009036581, 0.011474391, 0.016277549},
         {0.007458597, 0.007207522, 0.007263995, 0.007308727, 0.007813586, 0.008274858, 0.009743988, 0.012555171},
         {0.007711531, 0.007608826, 0.007572816, 0.007684107, 0.007971932, 0.008283118, 0.009268828, 0.011574083},
         {0.007619605, 0.007639059, 0.007719825, 0.007823373, 0.00800813,  0.008113384, 0.008616374, 0.009785436},
         {0.007312199, 0.007352993, 0.007369116, 0.007468333, 0.007515657, 0.00767695,  0.008020447, 0.009072769},
         {0.006905851, 0.006966315, 0.007056413, 0.007116494, 0.007259661, 0.00733308,  0.007667563, 0.008419696},
         {0.006529553, 0.006630731, 0.006749022, 0.006858027, 0.007001959, 0.007139097, 0.007390404, 0.008036255},
         {0.006225482, 0.006404012, 0.00651594,  0.006642273, 0.006640887, 0.006885713, 0.007093024, 0.00767373}
        };
        // create quotes
        std::vector<std::vector<Handle<Quote> > > capletVolQuotes;
        for (auto& capletVol : capletVols) {
            std::vector<Handle<Quote> > row;
            row.reserve(capletVol.size());
            for (double j : capletVol)
                row.push_back(RelinkableHandle<Quote>(ext::shared_ptr<Quote>(new SimpleQuote(j))));
            capletVolQuotes.push_back(row);
        }
        Handle<YieldTermStructure> curve3m = getYTS(terms, proj3mRates);
        ext::shared_ptr<IborIndex> index(new Euribor3M(curve3m));
        ext::shared_ptr<StrippedOptionletBase> tmp1(
            new StrippedOptionlet(2, TARGET(), Following, index, dates, capletStrikes,
                                  capletVolQuotes, Actual365Fixed(), Normal, 0.0));
        ext::shared_ptr<StrippedOptionletAdapter> tmp2(new StrippedOptionletAdapter(tmp1));
        return RelinkableHandle<OptionletVolatilityStructure>(tmp2);
    }

    Period swaptionVTSTermsData[] = {
        Period(1, Years), Period(5, Years), Period(10, Years), Period(20, Years), Period(30, Years),
    };
    std::vector<Period> swaptionVTSTerms(swaptionVTSTermsData, swaptionVTSTermsData + 5);

    Handle<SwaptionVolatilityStructure> getSwaptionVTS() {
        std::vector<std::vector<Real> > swaptionVols =
            {
             {0.002616, 0.00468, 0.0056, 0.005852, 0.005823},
             {0.006213, 0.00643, 0.006622, 0.006124, 0.005958},
             {0.006658, 0.006723, 0.006602, 0.005802, 0.005464},
             {0.005728, 0.005814, 0.005663, 0.004689, 0.004276},
             {0.005041, 0.005059, 0.004746, 0.003927, 0.003608}
            };
        std::vector<std::vector<Handle<Quote> > > swaptionVolQuotes;
        for (auto& swaptionVol : swaptionVols) {
            std::vector<Handle<Quote> > row;
            row.reserve(swaptionVol.size());
            for (double j : swaptionVol)
                row.push_back(RelinkableHandle<Quote>(ext::shared_ptr<Quote>(new SimpleQuote(j))));
            swaptionVolQuotes.push_back(row);
        }
        ext::shared_ptr<SwaptionVolatilityStructure> tmp(
            new SwaptionVolatilityMatrix(TARGET(), Following, swaptionVTSTerms, swaptionVTSTerms,
                                         swaptionVolQuotes, Actual365Fixed(), true, Normal));
        return RelinkableHandle<SwaptionVolatilityStructure>(tmp);
    }

    void testSwaptioncfs(bool contTenorSpread) {
        const auto & iborcoupon_settings = IborCoupon::Settings::instance();
        // market data and floating rate index
        Handle<YieldTermStructure> discYTS = getYTS(terms, discRates);
        Handle<YieldTermStructure> proj6mYTS = getYTS(terms, proj6mRates);
        ext::shared_ptr<IborIndex> euribor6m(new Euribor6M(proj6mYTS));
        // Vanilla swap details
        Date today = Settings::instance().evaluationDate();
        Date swapStart = TARGET().advance(today, Period(5, Years), Following);
        Date swapEnd = TARGET().advance(swapStart, Period(10, Years), Following);
        Date exerciseDate = TARGET().advance(swapStart, Period(-2, Days), Preceding);
        Schedule fixedSchedule(swapStart, swapEnd, Period(1, Years), TARGET(), ModifiedFollowing,
                               ModifiedFollowing, DateGeneration::Backward, false);
        Schedule floatSchedule(swapStart, swapEnd, Period(6, Months), TARGET(), ModifiedFollowing,
                               ModifiedFollowing, DateGeneration::Backward, false);
        ext::shared_ptr<VanillaSwap> swap(
            new VanillaSwap(Swap::Payer, 10000.0, fixedSchedule, 0.03, Thirty360(Thirty360::BondBasis),
                            floatSchedule, euribor6m, 0.0, euribor6m->dayCounter()));
        swap->setPricingEngine(ext::shared_ptr<PricingEngine>(new DiscountingSwapEngine(discYTS)));
        // European exercise and swaption
        ext::shared_ptr<Exercise> europeanExercise(new EuropeanExercise(exerciseDate));
        ext::shared_ptr<Swaption> swaption(
            new Swaption(swap, europeanExercise, Settlement::Physical));
        // calculate basis model swaption cash flows, discount and conmpare with swap
        SwaptionCashFlows cashFlows(swaption, discYTS, contTenorSpread);
        // model time is always Act365Fixed
        Time exerciseTime = Actual365Fixed().yearFraction(discYTS->referenceDate(),
                                                          swaption->exercise()->dates()[0]);
        if (exerciseTime != cashFlows.exerciseTimes()[0])
            BOOST_ERROR(
                "Swaption cash flow exercise time does not coincide with manual calculation");
        // there might be rounding errors
        Real tol = 1.0e-8;
        // (discounted) fixed leg coupons must match swap fixed leg NPV
        Real fixedLeg = 0.0;
        for (Size k = 0; k < cashFlows.fixedTimes().size(); ++k)
            fixedLeg += cashFlows.fixedWeights()[k] * discYTS->discount(cashFlows.fixedTimes()[k]);
        if (fabs(fixedLeg - (-swap->fixedLegNPV())) > tol) // note, '-1' because payer swap
            BOOST_ERROR("Swaption cash flow fixed leg NPV does not match Vanillaswap fixed leg NPV"
                        << "SwaptionCashFlows: " << fixedLeg << "\n"
                        << "swap->fixedLegNPV: " << swap->fixedLegNPV() << "\n"
                        << "Variance:          " << swap->fixedLegNPV() - fixedLeg << "\n");
        // (discounted) floating leg coupons must match swap floating leg NPV
        Real floatLeg = 0.0;
        for (Size k = 0; k < cashFlows.floatTimes().size(); ++k)
            floatLeg += cashFlows.floatWeights()[k] * discYTS->discount(cashFlows.floatTimes()[k]);
        if (fabs(floatLeg - swap->floatingLegNPV()) > tol)
            BOOST_ERROR(
                "Swaption cash flow floating leg NPV does not match Vanillaswap floating leg NPV.\n"
                << "SwaptionCashFlows:    " << floatLeg << "\n"
                << "swap->floatingLegNPV: " << swap->floatingLegNPV() << "\n"
                << "Variance:             " << swap->floatingLegNPV() - floatLeg << "\n");
        // There should not be spread coupons in a single-curve setting.
        // However, if indexed coupons are used the floating leg is not at par,
        // so we need to relax the tolerance to a level at which it will only
        // catch large errors.
<<<<<<< HEAD
        Real tol2 =
#ifdef QL_USE_INDEXED_COUPON
        0.02;
#else
        tol;
#endif
=======
        Real tol2;
        if (!iborcoupon_settings.usingAtParCoupons())
            tol2 = 0.02;
        else
            tol2 = tol;
>>>>>>> 43f60171

        SwaptionCashFlows singleCurveCashFlows(swaption, proj6mYTS, contTenorSpread);
        for (Size k = 1; k < singleCurveCashFlows.floatWeights().size() - 1; ++k) {
            if (fabs(singleCurveCashFlows.floatWeights()[k]) > tol2)
                BOOST_ERROR("Swaption cash flow floating leg spread does not vanish in "
                            "single-curve setting.\n"
                            << "Cash flow index k: " << k << ", floatWeights: "
                            << singleCurveCashFlows.floatWeights()[k] << "\n");
        }
    }

}


void BasismodelsTest::testSwaptioncfsContCompSpread() {
    BOOST_TEST_MESSAGE(
        "Testing deterministic tenor basis model with continuous compounded spreads...");
    testSwaptioncfs(true);
}

void BasismodelsTest::testSwaptioncfsSimpleCompSpread() {
    BOOST_TEST_MESSAGE("Testing deterministic tenor basis model with simple compounded spreads...");
    testSwaptioncfs(false);
}

void BasismodelsTest::testTenoroptionletvts() {
    BOOST_TEST_MESSAGE("Testing volatility transformation for caplets/floorlets...");
    // market data and floating rate index
    Real spread = 0.01;
    Handle<YieldTermStructure> discYTS = getYTS(terms, discRates);
    Handle<YieldTermStructure> proj3mYTS = getYTS(terms, proj3mRates);
    Handle<YieldTermStructure> proj6mYTS = getYTS(terms, proj3mRates, spread);
    ext::shared_ptr<IborIndex> euribor3m(new Euribor6M(proj3mYTS));
    ext::shared_ptr<IborIndex> euribor6m(new Euribor6M(proj6mYTS));
    // 3m optionlet VTS
    Handle<OptionletVolatilityStructure> optionletVTS3m = getOptionletTS();
    {
        // we need a correlation structure
        Real corrTimesRaw[] = {0.0, 50.0};
        Real rhoInfDataRaw[] = {0.3, 0.3};
        Real betaDataRaw[] = {0.9, 0.9};
        std::vector<Real> corrTimes(corrTimesRaw, corrTimesRaw + 2);
        std::vector<Real> rhoInfData(rhoInfDataRaw, rhoInfDataRaw + 2);
        std::vector<Real> betaData(betaDataRaw, betaDataRaw + 2);
        ext::shared_ptr<Interpolation> rho(
            new LinearInterpolation(corrTimes.begin(), corrTimes.end(), rhoInfData.begin()));
        ext::shared_ptr<Interpolation> beta(
            new LinearInterpolation(corrTimes.begin(), corrTimes.end(), betaData.begin()));
        ext::shared_ptr<TenorOptionletVTS::CorrelationStructure> corr(
            new TenorOptionletVTS::TwoParameterCorrelation(rho, beta));
        // now we can set up the new volTS and calculate volatilities
        ext::shared_ptr<OptionletVolatilityStructure> optionletVTS6m(
            new TenorOptionletVTS(optionletVTS3m, euribor3m, euribor6m, corr));
        for (auto& capletTerm : capletTerms) {
            for (double& capletStrike : capletStrikes) {
                Real vol3m = optionletVTS3m->volatility(capletTerm, capletStrike, true);
                Real vol6m = optionletVTS6m->volatility(capletTerm, capletStrike, true);
                Real vol6mShifted =
                    optionletVTS6m->volatility(capletTerm, capletStrike + spread, true);
                // De-correlation yields that larger tenor shifted vols are smaller then shorter
                // tenor vols
                if (vol6mShifted - vol3m >
                    0.0001) // we leave 1bp tolerance due to simplified spread calculation
                    BOOST_ERROR("Shifted 6m vol significantly larger then 3m vol at\n"
                                << "expiry term: " << capletTerm << ", strike: " << capletStrike
                                << "\n"
                                << "vol3m: " << vol3m << ", vol6m: " << vol6m
                                << ", vol6mShifted: " << vol6mShifted << "\n");
            }
        }
    }
    {
        // we need a correlation structure
        Real corrTimesRaw[] = {0.0, 50.0};
        Real rhoInfDataRaw[] = {0.0, 0.0};
        Real betaDataRaw[] = {0.0, 0.0};
        std::vector<Real> corrTimes(corrTimesRaw, corrTimesRaw + 2);
        std::vector<Real> rhoInfData(rhoInfDataRaw, rhoInfDataRaw + 2);
        std::vector<Real> betaData(betaDataRaw, betaDataRaw + 2);
        ext::shared_ptr<Interpolation> rho(
            new LinearInterpolation(corrTimes.begin(), corrTimes.end(), rhoInfData.begin()));
        ext::shared_ptr<Interpolation> beta(
            new LinearInterpolation(corrTimes.begin(), corrTimes.end(), betaData.begin()));
        ext::shared_ptr<TenorOptionletVTS::CorrelationStructure> corr(
            new TenorOptionletVTS::TwoParameterCorrelation(rho, beta));
        // now we can set up the new volTS and calculate volatilities
        ext::shared_ptr<OptionletVolatilityStructure> optionletVTS6m(
            new TenorOptionletVTS(optionletVTS3m, euribor3m, euribor6m, corr));
        for (Size i = 0; i < capletTerms.size(); ++i) {
            for (double& capletStrike : capletStrikes) {
                Real vol3m = optionletVTS3m->volatility(capletTerms[i], capletStrike, true);
                Real vol6m = optionletVTS6m->volatility(capletTerms[i], capletStrike, true);
                Real vol6mShifted =
                    optionletVTS6m->volatility(capletTerms[i], capletStrike + spread, true);
                // for perfect correlation shifted 6m vols should coincide with 3m vols
                Real tol =
                    (i < 3) ? (0.001) :
                              (0.0001); // 10bp tol for smaller tenors and 1bp tol for larger tenors
                if (fabs(vol6mShifted - vol3m) > tol)
                    BOOST_ERROR("Shifted 6m vol does not match 3m vol for perfect correlation at\n"
                                << "expiry term: " << capletTerms[i] << ", strike: " << capletStrike
                                << "\n"
                                << "vol3m: " << vol3m << ", vol6m: " << vol6m
                                << ", vol6mShifted: " << vol6mShifted << "\n");
            }
        }
    }
}

void BasismodelsTest::testTenorswaptionvts() {
    BOOST_TEST_MESSAGE("Testing volatility transformation for swaptions...");
    // market data and floating rate index
    Real spread = 0.01;
    Handle<YieldTermStructure> discYTS = getYTS(terms, discRates);
    Handle<YieldTermStructure> proj3mYTS = getYTS(terms, proj3mRates);
    Handle<YieldTermStructure> proj6mYTS = getYTS(terms, proj3mRates, spread);
    ext::shared_ptr<IborIndex> euribor3m(new Euribor6M(proj3mYTS));
    ext::shared_ptr<IborIndex> euribor6m(new Euribor6M(proj6mYTS));
    // Euribor6m ATM vols
    Handle<SwaptionVolatilityStructure> euribor6mSwVTS = getSwaptionVTS();
    {
        ext::shared_ptr<TenorSwaptionVTS> euribor3mSwVTS(
            new TenorSwaptionVTS(euribor6mSwVTS, discYTS, euribor6m, euribor3m, Period(1, Years),
                                 Period(1, Years), Thirty360(Thirty360::BondBasis), Thirty360(Thirty360::BondBasis)));
        // 6m vols should be slightly larger then 3m vols due to basis
        for (Size i = 0; i < swaptionVTSTerms.size(); ++i) {
            for (Size j = 0; j < swaptionVTSTerms.size(); ++j) {
                Real vol6m = euribor6mSwVTS->volatility(swaptionVTSTerms[i], swaptionVTSTerms[j],
                                                        0.01, true);
                Real vol3m = euribor3mSwVTS->volatility(swaptionVTSTerms[i], swaptionVTSTerms[j],
                                                        0.01, true);
                if (vol3m > vol6m)
                    BOOST_ERROR("Euribor 6m must be larger than 3m vol at\n"
                                << "expiry term: " << swaptionVTSTerms[i]
                                << ", swap term: " << swaptionVTSTerms[j] << "\n"
                                << "vol3m: " << vol3m << ", vol6m: " << vol6m << "\n");
            }
        }
    }
    {
        ext::shared_ptr<TenorSwaptionVTS> euribor6mSwVTS2(
            new TenorSwaptionVTS(euribor6mSwVTS, discYTS, euribor6m, euribor6m, Period(1, Years),
                                 Period(1, Years), Thirty360(Thirty360::BondBasis), Thirty360(Thirty360::BondBasis)));
        // 6m vols to 6m vols should yield initiial vols
        for (Size i = 0; i < swaptionVTSTerms.size(); ++i) {
            for (Size j = 0; j < swaptionVTSTerms.size(); ++j) {
                Real vol6m = euribor6mSwVTS->volatility(swaptionVTSTerms[i], swaptionVTSTerms[j],
                                                        0.01, true);
                Real vol6m2 = euribor6mSwVTS2->volatility(swaptionVTSTerms[i], swaptionVTSTerms[j],
                                                          0.01, true);
                Real tol = 1.0e-8;
                if (fabs(vol6m2 - vol6m) > tol)
                    BOOST_ERROR("Euribor 6m to 6m vols should not change at\n"
                                << "expiry term: " << swaptionVTSTerms[i]
                                << ", swap term: " << swaptionVTSTerms[j] << "\n"
                                << "vol6m: " << vol6m << ", vol6m2: " << vol6m2
                                << ", variance: " << (vol6m2 - vol6m) << "\n");
            }
        }
    }
    {
        ext::shared_ptr<TenorSwaptionVTS> euribor3mSwVTS(
            new TenorSwaptionVTS(euribor6mSwVTS, discYTS, euribor6m, euribor3m, Period(1, Years),
                                 Period(1, Years), Thirty360(Thirty360::BondBasis), Thirty360(Thirty360::BondBasis)));
        ext::shared_ptr<TenorSwaptionVTS> euribor6mSwVTS2(new TenorSwaptionVTS(
            RelinkableHandle<SwaptionVolatilityStructure>(euribor3mSwVTS), discYTS, euribor3m,
            euribor6m, Period(1, Years), Period(1, Years), Thirty360(Thirty360::BondBasis), Thirty360(Thirty360::BondBasis)));
        // 6m vols to 6m vols should yield initiial vols
        for (Size i = 0; i < swaptionVTSTerms.size(); ++i) {
            for (Size j = 0; j < swaptionVTSTerms.size(); ++j) {
                Real vol6m = euribor6mSwVTS->volatility(swaptionVTSTerms[i], swaptionVTSTerms[j],
                                                        0.01, true);
                Real vol6m2 = euribor6mSwVTS2->volatility(swaptionVTSTerms[i], swaptionVTSTerms[j],
                                                          0.01, true);
                Real tol = 1.0e-8;
                if (fabs(vol6m2 - vol6m) > tol)
                    BOOST_ERROR("Euribor 6m to 3m to 6m vols should not change at\n"
                                << "expiry term: " << swaptionVTSTerms[i]
                                << ", swap term: " << swaptionVTSTerms[j] << "\n"
                                << "vol6m: " << vol6m << ", vol6m2: " << vol6m2
                                << ", variance: " << (vol6m2 - vol6m) << "\n");
            }
        }
    }
}


test_suite* BasismodelsTest::suite() {
    auto* suite = BOOST_TEST_SUITE("Basismodels tests");
    suite->add(QUANTLIB_TEST_CASE(&BasismodelsTest::testSwaptioncfsContCompSpread));
    suite->add(QUANTLIB_TEST_CASE(&BasismodelsTest::testSwaptioncfsSimpleCompSpread));
    suite->add(QUANTLIB_TEST_CASE(&BasismodelsTest::testTenoroptionletvts));
    suite->add(QUANTLIB_TEST_CASE(&BasismodelsTest::testTenorswaptionvts));
    return suite;
}<|MERGE_RESOLUTION|>--- conflicted
+++ resolved
@@ -155,7 +155,7 @@
     }
 
     void testSwaptioncfs(bool contTenorSpread) {
-        const auto & iborcoupon_settings = IborCoupon::Settings::instance();
+        bool usingAtParCoupons = IborCoupon::Settings::instance().usingAtParCoupons();
         // market data and floating rate index
         Handle<YieldTermStructure> discYTS = getYTS(terms, discRates);
         Handle<YieldTermStructure> proj6mYTS = getYTS(terms, proj6mRates);
@@ -210,20 +210,7 @@
         // However, if indexed coupons are used the floating leg is not at par,
         // so we need to relax the tolerance to a level at which it will only
         // catch large errors.
-<<<<<<< HEAD
-        Real tol2 =
-#ifdef QL_USE_INDEXED_COUPON
-        0.02;
-#else
-        tol;
-#endif
-=======
-        Real tol2;
-        if (!iborcoupon_settings.usingAtParCoupons())
-            tol2 = 0.02;
-        else
-            tol2 = tol;
->>>>>>> 43f60171
+        Real tol2 = usingAtParCoupons ? tol : 0.02;
 
         SwaptionCashFlows singleCurveCashFlows(swaption, proj6mYTS, contTenorSpread);
         for (Size k = 1; k < singleCurveCashFlows.floatWeights().size() - 1; ++k) {
