--- conflicted
+++ resolved
@@ -223,13 +223,8 @@
                                                      bond.settlementDate(),
                                                      price);
 
-<<<<<<< HEAD
             if (std::fabs(coupon-calculated) > tolerance) {
-                  BOOST_FAIL("\natm rate recalculation failed:"
-=======
-            if (std::fabs(coupons[k]-calculated) > tolerance) {
-                BOOST_ERROR("\natm rate recalculation failed:"
->>>>>>> e12a5092
+                  BOOST_ERROR("\natm rate recalculation failed:"
                       "\n today:           " << vars.today <<
                       "\n settlement date: " << bond.settlementDate() <<
                       "\n issue:           " << issue <<
@@ -414,13 +409,8 @@
                     bondDayCount, Continuous, frequencie,
                     bond.settlementDate(),
                     tolerance, maxEvaluations);
-<<<<<<< HEAD
                 if (std::fabs(m-calculatedYield) > tolerance) {
-                    BOOST_FAIL("yield calculation failed:" <<
-=======
-                if (std::fabs(yields[m]-calculatedYield) > tolerance) {
                     BOOST_ERROR("yield calculation failed:" <<
->>>>>>> e12a5092
                         "\n    issue:     " << issue <<
                         "\n    maturity:  " << maturity <<
                         "\n    coupon:    " << io::rate(coupon) <<
@@ -1379,19 +1369,19 @@
         ASSERT_CLOSE("price from yield", i.settlementDate,
                      calcprice, i.testPrice, 1e-3);
     }
-}
-
-/// <summary>
-/// Test calculation of South African R2048 bond
-/// This requires the use of the Schedule to be constructed
-/// with a custom date vector
-/// </summary>
-void BondTest::testBondFromScheduleWithDateVector()
-{
+}
+
+/// <summary>
+/// Test calculation of South African R2048 bond
+/// This requires the use of the Schedule to be constructed
+/// with a custom date vector
+/// </summary>
+void BondTest::testBondFromScheduleWithDateVector()
+{
     BOOST_TEST_MESSAGE("Testing South African R2048 bond price using Schedule constructor with Date vector...");
-    SavedSettings backup;
-
-    //When pricing bond from Yield To Maturity, use NullCalendar()
+    SavedSettings backup;
+
+    //When pricing bond from Yield To Maturity, use NullCalendar()
     Calendar calendar = NullCalendar();
 
     Natural settlementDays = 3;
