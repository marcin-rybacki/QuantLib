--- conflicted
+++ resolved
@@ -812,20 +812,11 @@
     Settings::instance().evaluationDate() = today;
     Integer lengths[] = { 1, 2 };
 
-<<<<<<< HEAD
     for (int length : lengths) {
         Date exDate = today + length*Years;
-        ext::shared_ptr<Exercise> exercise(
-                                          new AmericanExercise(today,exDate));
-        testFdGreeks<FDDividendAmericanEngineMerton73<CrankNicolson> >(today,exercise);
-        testFdGreeks<FdBlackScholesVanillaEngine>(today,exercise);
-=======
-    for (Size i=0; i<LENGTH(lengths); i++) {
-        Date exDate = today + lengths[i]*Years;
         ext::shared_ptr<Exercise> exercise(new AmericanExercise(today,exDate));
         testFdGreeks(today,exercise,FdBlackScholesVanillaEngine::Spot);
         testFdGreeks(today,exercise,FdBlackScholesVanillaEngine::Escrowed);
->>>>>>> 0a969b22
     }
 }
 
