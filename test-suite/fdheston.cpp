--- conflicted
+++ resolved
@@ -600,8 +600,6 @@
     }
 }
 
-<<<<<<< HEAD
-=======
 void FdHestonTest::testFdmHestonIntradayPricing() {
 #ifdef QL_HIGH_RESOLUTION_DATE
 
@@ -667,680 +665,18 @@
 #endif
 }
 
-
-namespace {
-    Real fokkerPlanckPrice1D(const boost::shared_ptr<FdmMesher>& mesher,
-                             const boost::shared_ptr<FdmLinearOpComposite>& op,
-                             const boost::shared_ptr<StrikedTypePayoff>& payoff,
-                             Real x0, Time maturity, Size tGrid) {
-
-        const Array x = mesher->locations(0);
-        Array p(x.size(), 0.0);
-
-        QL_REQUIRE(x.size() > 3 && x[1] <= x0 && x[x.size()-2] >= x0,
-                   "insufficient mesher");
-
-        const Array::const_iterator upperb
-            = std::upper_bound(x.begin(), x.end(), x0);
-        const Array::const_iterator lowerb = upperb-1;
-
-        if (close_enough(*upperb, x0)) {
-            const Size idx = std::distance(x.begin(), upperb);
-            const Real dx = (x[idx+1]-x[idx-1])/2.0;
-            p[idx] = 1.0/dx;
-        }
-        else if (close_enough(*lowerb, x0)) {
-            const Size idx = std::distance(x.begin(), lowerb);
-            const Real dx = (x[idx+1]-x[idx-1])/2.0;
-            p[idx] = 1.0/dx;
-        } else {
-            const Real dx = *upperb - *lowerb;
-            const Real lowerP = (*upperb - x0)/dx;
-            const Real upperP = (x0 - *lowerb)/dx;
-
-            const Size lowerIdx = std::distance(x.begin(), lowerb);
-            const Size upperIdx = std::distance(x.begin(), upperb);
-
-            const Real lowerDx = (x[lowerIdx+1]-x[lowerIdx-1])/2.0;
-            const Real upperDx = (x[upperIdx+1]-x[upperIdx-1])/2.0;
-
-            p[lowerIdx] = lowerP/lowerDx;
-            p[upperIdx] = upperP/upperDx;
-        }
-
-        DouglasScheme evolver(FdmSchemeDesc::Douglas().theta, op);
-        const Time dt = maturity/tGrid;
-        evolver.setStep(dt);
-
-        for (Time t=dt; t <= maturity+20*QL_EPSILON; t+=dt) {
-            evolver.step(p, t);
-        }
-
-        Array payoffTimesDensity(x.size());
-        for (Size i=0; i < x.size(); ++i) {
-            payoffTimesDensity[i] = payoff->operator()(std::exp(x[i]))*p[i];
-        }
-
-        CubicNaturalSpline f(x.begin(), x.end(), payoffTimesDensity.begin());
-        f.enableExtrapolation();
-        return GaussLobattoIntegral(1000, 1e-6)(f, x.front(), x.back());
-    }
-}
-
-void FdHestonTest::testBlackScholesFokkerPlanckFwdEquation() {
-    BOOST_TEST_MESSAGE("Testing Fokker-Planck forward equation for BS process...");
-
-    SavedSettings backup;
-
-    const DayCounter dc = ActualActual();
-    const Date todaysDate = Date(28, Dec, 2012);
-    Settings::instance().evaluationDate() = todaysDate;
-
-    const Date maturityDate = todaysDate + Period(2, Years);
-    const Time maturity = dc.yearFraction(todaysDate, maturityDate);
-
-    const Real s0 = 100;
-    const Real x0 = std::log(s0);
-    const Rate r = 0.035;
-    const Rate q = 0.01;
-    const Volatility v = 0.35;
-
-    const Size xGrid = 2*100+1;
-    const Size tGrid = 400;
-
-    const Handle<Quote> spot(boost::shared_ptr<Quote>(new SimpleQuote(s0)));
-    const Handle<YieldTermStructure> qTS(flatRate(q, dc));
-    const Handle<YieldTermStructure> rTS(flatRate(r, dc));
-    const Handle<BlackVolTermStructure> vTS(flatVol(v, dc));
-
-    const boost::shared_ptr<GeneralizedBlackScholesProcess> process(
-        new GeneralizedBlackScholesProcess(spot, qTS, rTS, vTS));
-
-    const boost::shared_ptr<PricingEngine> engine(
-        new AnalyticEuropeanEngine(process));
-
-    const boost::shared_ptr<FdmMesher> uniformMesher(
-        new FdmMesherComposite(boost::shared_ptr<Fdm1dMesher>(
-            new FdmBlackScholesMesher(xGrid, process, maturity, s0))));
-
-    const boost::shared_ptr<FdmLinearOpComposite> uniformBSFwdOp(
-        new FdmBlackScholesFwdOp(uniformMesher, process, s0, 0));
-
-    const boost::shared_ptr<FdmMesher> concentratedMesher(
-        new FdmMesherComposite(boost::shared_ptr<Fdm1dMesher>(
-            new FdmBlackScholesMesher(xGrid, process, maturity, s0,
-                                      Null<Real>(), Null<Real>(), 0.0001, 1.5,
-                                      std::pair<Real, Real>(s0, 0.1)))));
-
-    const boost::shared_ptr<FdmLinearOpComposite> concentratedBSFwdOp(
-        new FdmBlackScholesFwdOp(concentratedMesher, process, s0, 0));
-
-    const boost::shared_ptr<FdmMesher> shiftedMesher(
-        new FdmMesherComposite(boost::shared_ptr<Fdm1dMesher>(
-            new FdmBlackScholesMesher(xGrid, process, maturity, s0,
-                                      Null<Real>(), Null<Real>(), 0.0001, 1.5,
-                                      std::pair<Real, Real>(s0*1.1, 0.2)))));
-
-    const boost::shared_ptr<FdmLinearOpComposite> shiftedBSFwdOp(
-        new FdmBlackScholesFwdOp(shiftedMesher, process, s0, 0));
-
-    const boost::shared_ptr<Exercise> exercise(
-        new EuropeanExercise(maturityDate));
-    const Real strikes[] = { 50, 80, 100, 130, 150 };
-
-    for (Size i=0; i < LENGTH(strikes); ++i) {
-        const boost::shared_ptr<StrikedTypePayoff> payoff(
-            new PlainVanillaPayoff(Option::Call, strikes[i]));
-
-        VanillaOption option(payoff, exercise);
-        option.setPricingEngine(engine);
-
-        const Real expected = option.NPV()/rTS->discount(maturityDate);
-        const Real calcUniform
-            = fokkerPlanckPrice1D(uniformMesher, uniformBSFwdOp,
-                                  payoff, x0, maturity, tGrid);
-        const Real calcConcentrated
-            = fokkerPlanckPrice1D(concentratedMesher, concentratedBSFwdOp,
-                                  payoff, x0, maturity, tGrid);
-        const Real calcShifted
-            = fokkerPlanckPrice1D(shiftedMesher, shiftedBSFwdOp,
-                                  payoff, x0, maturity, tGrid);
-        const Real tol = 0.02;
-
-        if (std::fabs(expected - calcUniform) > tol) {
-            BOOST_FAIL("failed to reproduce european option price "
-                       << "with an uniform mesher"
-                       << "\n   strike:     " << strikes[i]
-                       << QL_FIXED << std::setprecision(8)
-                       << "\n   calculated: " << calcUniform
-                       << "\n   expected:   " << expected
-                       << "\n   tolerance:  " << tol);
-        }
-        if (std::fabs(expected - calcConcentrated) > tol) {
-            BOOST_FAIL("failed to reproduce european option price "
-                       << "with a concentrated mesher"
-                       << "\n   strike:     " << strikes[i]
-                       << QL_FIXED << std::setprecision(8)
-                       << "\n   calculated: " << calcConcentrated
-                       << "\n   expected:   " << expected
-                       << "\n   tolerance:  " << tol);
-        }
-        if (std::fabs(expected - calcShifted) > tol) {
-            BOOST_FAIL("failed to reproduce european option price "
-                       << "with a shifted mesher"
-                       << "\n   strike:     " << strikes[i]
-                       << QL_FIXED << std::setprecision(8)
-                       << "\n   calculated: " << calcShifted
-                       << "\n   expected:   " << expected
-                       << "\n   tolerance:  " << tol);
-        }
-    }
-}
-
-
-namespace {
-
-    Real squareRootGreensFct(Real v0, Real kappa, Real theta,
-                             Real sigma, Real t, Real x) {
-
-        const Real ncp = 4*kappa*std::exp(-kappa*t)
-            /((sigma*sigma)*(1-std::exp(-kappa*t)))*v0;
-        const Real df  = 4*theta*kappa/(sigma*sigma);
-        const Real k = sigma*sigma*(1-std::exp(-kappa*t))/(4*kappa);
-
-        const boost::math::non_central_chi_squared_distribution<Real>
-            dist(df, ncp);
-
-        return boost::math::pdf(dist, x/k) / k;
-    }
-
-    Real stationaryProbabilityFct(Real kappa, Real theta,
-                                   Real sigma, Real v) {
-        const Real alpha = 2*kappa*theta/(sigma*sigma);
-        const Real beta = alpha/theta;
-
-        return std::pow(beta, alpha)*std::pow(v, alpha-1.0)
-                *std::exp(-beta*v-GammaFunction().logValue(alpha));
-    }
-
-    class StationaryDistributionFct : public std::unary_function<Real,Real> {
-      public:
-        StationaryDistributionFct(Real kappa, Real theta, Real sigma)
-        : kappa_(kappa), theta_(theta), sigma_(sigma) {}
-
-        Real operator()(Real v) const {
-            const Real alpha = 2*kappa_*theta_/(sigma_*sigma_);
-            const Real beta = alpha/theta_;
-
-            return boost::math::gamma_p(alpha, beta*v);
-        }
-      private:
-        const Real kappa_, theta_, sigma_;
-    };
-
-    Real invStationaryDistributionFct(Real kappa, Real theta,
-                                      Real sigma, Real q) {
-        const Real alpha = 2*kappa*theta/(sigma*sigma);
-        const Real beta = alpha/theta;
-
-        return boost::math::gamma_p_inv(alpha, q)/beta;
-    }
-}
-
-void FdHestonTest::testSquareRootZeroFlowBC() {
-    BOOST_TEST_MESSAGE("Testing zero-flow BC for the square root process...");
-
-    SavedSettings backup;
-
-    const Real kappa = 1.0;
-    const Real theta = 0.4;
-    const Real sigma = 0.8;
-    const Real v_0   = 0.1;
-    const Time t     = 1.0;
-
-    const Real vmin = 0.0005;
-    const Real h    = 0.0001;
-
-    const Real expected[5][5]
-        = {{ 0.000548, -0.000245, -0.005657, -0.001167, -0.000024},
-           {-0.000595, -0.000701, -0.003296, -0.000883, -0.000691},
-           {-0.001277, -0.001320, -0.003128, -0.001399, -0.001318},
-           {-0.001979, -0.002002, -0.003425, -0.002047, -0.002001},
-           {-0.002715, -0.002730, -0.003920, -0.002760, -0.002730} };
-
-    for (Size i=0; i < 5; ++i) {
-        const Real v = vmin + i*0.001;
-        const Real vm2 = v - 2*h;
-        const Real vm1 = v - h;
-        const Real v0  = v;
-        const Real v1  = v + h;
-        const Real v2  = v + 2*h;
-
-        const Real pm2= squareRootGreensFct(v_0, kappa, theta, sigma, t, vm2);
-        const Real pm1= squareRootGreensFct(v_0, kappa, theta, sigma, t, vm1);
-        const Real p0 = squareRootGreensFct(v_0, kappa, theta, sigma, t, v0);
-        const Real p1 = squareRootGreensFct(v_0, kappa, theta, sigma, t, v1);
-        const Real p2 = squareRootGreensFct(v_0, kappa, theta, sigma, t, v2);
-
-        // test derivatives
-        const Real flowSym2Order = sigma*sigma*v0/(4*h)*(p1-pm1)
-                                + (kappa*(v0-theta)+sigma*sigma/2)*p0;
-
-        const Real flowSym4Order
-            = sigma*sigma*v0/(24*h)*(-p2 + 8*p1 - 8*pm1 + pm2)
-              + (kappa*(v0-theta)+sigma*sigma/2)*p0;
-
-        const Real fwd1Order = sigma*sigma*v0/(2*h)*(p1-p0)
-                                + (kappa*(v0-theta)+sigma*sigma/2)*p0;
-
-        const Real fwd2Order = sigma*sigma*v0/(4*h)*(4*p1-3*p0-p2)
-                                + (kappa*(v0-theta)+sigma*sigma/2)*p0;
-
-        const Real fwd3Order
-            = sigma*sigma*v0/(12*h)*(-p2 + 6*p1 - 3*p0 - 2*pm1)
-                                + (kappa*(v0-theta)+sigma*sigma/2)*p0;
-
-        const Real tol = 0.000002;
-        if (   std::fabs(expected[i][0] - flowSym2Order) > tol
-            || std::fabs(expected[i][1] - flowSym4Order) > tol
-            || std::fabs(expected[i][2] - fwd1Order) > tol
-            || std::fabs(expected[i][3] - fwd2Order) > tol
-            || std::fabs(expected[i][4] - fwd3Order) > tol ) {
-            BOOST_ERROR("failed to reproduce Zero Flow BC at"
-                       << "\n   v:          " << v
-                       << "\n   tolerance:  " << tol);
-        }
-    }
-}
-
-
-namespace {
-    boost::shared_ptr<FdmMesher> createStationaryDistributionMesher(
-        Real kappa, Real theta, Real sigma, Size vGrid) {
-
-        const Real qMin = 0.01;
-        const Real qMax = 0.99;
-        const Real dq = (qMax-qMin)/(vGrid-1);
-
-        std::vector<Real> v(vGrid);
-        for (Size i=0; i < vGrid; ++i) {
-            v[i] = invStationaryDistributionFct(kappa, theta,
-                                                sigma, qMin + i*dq);
-        }
-
-        return boost::shared_ptr<FdmMesher>(
-            new FdmMesherComposite(boost::shared_ptr<Fdm1dMesher>(
-                new Predefined1dMesher(v))));
-    }
-}
-
-
-void FdHestonTest::testTransformedZeroFlowBC() {
-    BOOST_TEST_MESSAGE("Testing zero-flow BC for transformed "
-                       "Fokker-Planck forward equation...");
-
-    SavedSettings backup;
-
-    const Real kappa = 1.0;
-    const Real theta = 0.4;
-    const Real sigma = 2.0;
-    const Size vGrid = 100;
-
-    const boost::shared_ptr<FdmMesher> mesher
-        = createStationaryDistributionMesher(kappa, theta, sigma, vGrid);
-    const Array v = mesher->locations(0);
-
-    Array p(vGrid);
-    for (Size i=0; i < v.size(); ++i)
-        p[i] =  stationaryProbabilityFct(kappa, theta, sigma, v[i]);
-
-
-    const Real alpha = 1.0 - 2*kappa*theta/(sigma*sigma);
-    const Array q = Pow(v, alpha)*p;
-
-    for (Size i=0; i < vGrid/2; ++i) {
-        const Real hm = v[i+1] - v[i];
-        const Real hp = v[i+2] - v[i+1];
-
-        const Real eta=1.0/(hm*(hm+hp)*hp);
-        const Real a = -eta*(square<Real>()(hm+hp) - hm*hm);
-        const Real b  = eta*square<Real>()(hm+hp);
-        const Real c = -eta*hm*hm;
-
-        const Real df = a*q[i] + b*q[i+1] + c*q[i+2];
-        const Real flow = 0.5*sigma*sigma*v[i]*df + kappa*v[i]*q[i];
-
-        const Real tol = 1e-6;
-        if (std::fabs(flow) > tol) {
-            BOOST_ERROR("failed to reproduce Zero Flow BC at"
-                       << "\n v:          " << v
-                       << "\n flow:       " << flow
-                       << "\n tolerance:  " << tol);
-        }
-    }
-}
-
-namespace {
-    class q_fct : public std::unary_function<Real, Real> {
-      public:
-        q_fct(const Array& v, const Array& p, const Real alpha)
-        : v_(v), q_(Pow(v, alpha)*p), alpha_(alpha) {
-            spline_ = boost::shared_ptr<CubicInterpolation>(
-                new CubicNaturalSpline(v_.begin(), v_.end(), q_.begin()));
-        }
-
-        Real operator()(Real v) {
-            return (*spline_)(v, true)*std::pow(v, -alpha_);
-        }
-      private:
-
-        const Array v_, q_;
-        const Real alpha_;
-        boost::shared_ptr<CubicInterpolation> spline_;
-    };
-}
-
-void FdHestonTest::testSquareRootEvolveWithStationaryDensity() {
-    BOOST_TEST_MESSAGE("Testing Fokker-Planck forward equation "
-                       "for the square root process with stationary density...");
-
-    // Documentation for this test case:
-    // http://www.spanderen.de/2013/05/04/fokker-planck-equation-feller-constraint-and-boundary-conditions/
-    SavedSettings backup;
-
-    const Real kappa = 2.5;
-    const Real theta = 0.2;
-    const Size vGrid = 100;
-    const Real eps = 1e-2;
-
-    for (Real sigma = 0.2; sigma < 2.01; sigma+=0.1) {
-        const Real vMin
-            = invStationaryDistributionFct(kappa, theta, sigma, eps);
-        const Real vMax
-            = invStationaryDistributionFct(kappa, theta, sigma, 1-eps);
-
-        const boost::shared_ptr<FdmMesher> mesher(
-            new FdmMesherComposite(boost::shared_ptr<Fdm1dMesher>(
-                    new Uniform1dMesher(vMin, vMax, vGrid))));
-
-        const Array v = mesher->locations(0);
-
-        Array p(vGrid);
-        for (Size i=0; i < v.size(); ++i)
-            p[i] =  stationaryProbabilityFct(kappa, theta, sigma, v[i]);
-
-        const boost::shared_ptr<FdmSquareRootFwdOp> op(
-            new FdmSquareRootFwdOp(mesher, kappa, theta, sigma, 0,
-                                   (sigma < 0.75) ? FdmSquareRootFwdOp::Plain
-                                                        : FdmSquareRootFwdOp::Power));
-
-        const Array eP = p;
-
-        const Size n = 100;
-        const Time dt = 0.01;
-        DouglasScheme evolver(0.5, op);
-        evolver.setStep(dt);
-
-        for (Size i=1; i <= n; ++i) {
-            evolver.step(p, i*dt);
-        }
-
-        const Real expected = 1-2*eps;
-        const Real alpha = 1-2*kappa*theta/(sigma*sigma);
-        const Real calculated = GaussLobattoIntegral(1000000, 1e-6)(
-                                        q_fct(v,p,alpha), v.front(), v.back());
-
-        const Real tol = 0.005;
-        if (std::fabs(calculated-expected) > tol) {
-            BOOST_ERROR("failed to reproduce stationary probability function"
-                    << "\n    calculated: " << calculated
-                    << "\n    expected:   " << expected
-                    << "\n    tolerance:  " << tol);
-        }
-    }
-}
-
-void FdHestonTest::testSquareRootFokkerPlanckFwdEquation() {
-    BOOST_TEST_MESSAGE("Testing Fokker-Planck forward equation "
-                       "for the square root process with Dirac start...");
-
-    SavedSettings backup;
-
-    const Real kappa = 1.2;
-    const Real theta = 0.4;
-    const Real sigma = 0.7;
-    const Real v0 = theta;
-    const Real alpha = 1.0 - 2*kappa*theta/(sigma*sigma);
-
-    const Time maturity = 1.0;
-
-    const Size xGrid = 1001;
-    const Size tGrid = 500;
-
-    const Real vol = sigma*std::sqrt(theta/(2*kappa));
-    const Real upperBound = theta+6*vol;
-    const Real lowerBound = std::max(0.0002, theta-6*vol);
-
-    const boost::shared_ptr<FdmMesher> mesher(
-        new FdmMesherComposite(boost::shared_ptr<Fdm1dMesher>(
-                new Uniform1dMesher(lowerBound, upperBound, xGrid))));
-
-    const Array x(mesher->locations(0));
-
-    const boost::shared_ptr<FdmSquareRootFwdOp> op(
-        new FdmSquareRootFwdOp(mesher, kappa, theta, sigma, 0));
-
-    const Time dt = maturity/tGrid;
-    const Size n = 5;
-
-    Array p(xGrid);
-    for (Size i=0; i < p.size(); ++i) {
-        p[i] = squareRootGreensFct(v0, kappa, theta,
-                                   sigma, n*dt, x[i]);
-    }
-    Array q = Pow(x, alpha)*p;
-
-    DouglasScheme evolver(0.5, op);
-    evolver.setStep(dt);
-
-    for (Time t=(n+1)*dt; t <= maturity+20*QL_EPSILON; t+=dt) {
-        evolver.step(p, t);
-        evolver.step(q, t);
-    }
-
-    const Real tol = 0.002;
-
-    Array y(x.size());
-    for (Size i=0; i < x.size(); ++i) {
-        const Real expected = squareRootGreensFct(v0, kappa, theta,
-                                                  sigma, maturity, x[i]);
-
-        const Real calculated = p[i];
-        if (std::fabs(expected - calculated) > tol) {
-            BOOST_FAIL("failed to reproduce pdf at"
-                       << QL_FIXED << std::setprecision(5)
-                       << "\n   x:          " << x[i]
-                       << "\n   calculated: " << calculated
-                       << "\n   expected:   " << expected
-                       << "\n   tolerance:  " << tol);
-        }
-    }
-}
-
-
-
-namespace {
-    Real fokkerPlanckPrice2D(const Array& p,
-                       const boost::shared_ptr<FdmMesherComposite>& mesher) {
-
-        std::vector<Real> x, y;
-        const boost::shared_ptr<FdmLinearOpLayout> layout = mesher->layout();
-
-        x.reserve(layout->dim()[0]);
-        y.reserve(layout->dim()[1]);
-
-        const FdmLinearOpIterator endIter = layout->end();
-        for (FdmLinearOpIterator iter = layout->begin(); iter != endIter;
-              ++iter) {
-            if (!iter.coordinates()[1]) {
-                x.push_back(mesher->location(iter, 0));
-            }
-            if (!iter.coordinates()[0]) {
-                y.push_back(mesher->location(iter, 1));
-            }
-        }
-
-        return FdmMesherIntegral(mesher,
-                                 DiscreteSimpsonIntegral()).integrate(p);
-    }
-}
-
-void FdHestonTest::testHestonFokkerPlanckFwdEquation() {
-    BOOST_TEST_MESSAGE("Testing Fokker-Planck forward equation "
-                       "for the Heston process...");
-
-    SavedSettings backup;
-
-    const DayCounter dc = ActualActual();
-    const Date todaysDate = Date(28, Dec, 2012);
-    Settings::instance().evaluationDate() = todaysDate;
-
-    const Date maturityDate = todaysDate + Period(1, Years);
-    const Time maturity = dc.yearFraction(todaysDate, maturityDate);
-
-    const Real s0 = 100;
-    const Real x0 = std::log(s0);
-    const Rate r = 0.10;
-    const Rate q = 0.05;
-
-    const Real kappa =  1.0;
-    const Real theta =  0.05;
-    const Real rho   = -0.75;
-    const Real sigma =  std::sqrt(0.1);
-    const Real v0    =  theta;
-
-    const Handle<Quote> spot(boost::shared_ptr<Quote>(new SimpleQuote(s0)));
-    const Handle<YieldTermStructure> rTS(flatRate(r, dc));
-    const Handle<YieldTermStructure> qTS(flatRate(q, dc));
-
-    boost::shared_ptr<HestonProcess> process(
-        new HestonProcess(rTS, qTS, spot, v0, kappa, theta, sigma, rho));
-
-    const Size xGrid = 201;
-    const Size vGrid = 501;
-    const Size tGrid = 25;
-
-    const Real upperBound
-        = invStationaryDistributionFct(kappa, theta, sigma, 0.999);
-    const Real lowerBound = 0.0001;
-
-    const boost::shared_ptr<Fdm1dMesher> varianceMesher(
-               new Concentrating1dMesher(lowerBound, upperBound, vGrid,
-                std::pair<Real,Real>(lowerBound, 0.00001)));
-
-    const boost::shared_ptr<Fdm1dMesher> equityMesher(
-        new FdmBlackScholesMesher(
-            xGrid,
-            FdmBlackScholesMesher::processHelper(
-              process->s0(), process->dividendYield(),
-              process->riskFreeRate(), 1.4*std::sqrt(v0)),
-              maturity, s0));
-
-    const boost::shared_ptr<FdmMesherComposite>
-        mesher(new FdmMesherComposite(equityMesher, varianceMesher));
-
-    // step two days using non-correlated process
-    const Time eT = 2.0/365;
-    Array p(mesher->layout()->size(), 0.0);
-
-    const boost::shared_ptr<FdmLinearOpLayout> layout = mesher->layout();
-    for (FdmLinearOpIterator iter = layout->begin(); iter != layout->end();
-            ++iter) {
-        const Real x = mesher->location(iter, 0);
-        const Real v = mesher->location(iter, 1);
-
-        const Real p_v = squareRootGreensFct(v0, kappa, theta,    sigma, eT, v);
-        const Real p_x = 1.0/(std::sqrt(M_TWOPI*v0*eT))
-            * std::exp(-0.5*square<Real>()(x - x0)/(v0*eT));
-
-        p[iter.index()] = p_v*p_x;
-    }
-
-    const Time dt = (maturity-eT)/tGrid;
-    const boost::shared_ptr<FdmLinearOpComposite> hestonFwdOp(
-        new FdmHestonFwdOp(mesher, process));
-
-    HundsdorferScheme evolver(FdmSchemeDesc::Hundsdorfer().theta,
-                              FdmSchemeDesc::Hundsdorfer().mu,
-                              hestonFwdOp);
-
-    Time t=dt;
-    evolver.setStep(dt);
-    for (Size i=0; i < tGrid; ++i, t+=dt) {
-        evolver.step(p, t);
-    }
-
-    const boost::shared_ptr<PricingEngine> engine(
-        new AnalyticHestonEngine(boost::shared_ptr<HestonModel>(
-            new HestonModel(process))));
-
-    const boost::shared_ptr<Exercise> exercise(
-        new EuropeanExercise(maturityDate));
-
-    const Real strikes[] = { 50, 80, 90, 100, 110, 120, 150, 200 };
-
-    for (Size i=0; i < LENGTH(strikes); ++i) {
-        const Real strike = strikes[i];
-        const boost::shared_ptr<StrikedTypePayoff> payoff(
-            new PlainVanillaPayoff((strike > s0) ? Option::Call
-                                                 : Option::Put, strike));
-
-        Array pd(p.size());
-        for (FdmLinearOpIterator iter = layout->begin();
-            iter != layout->end(); ++iter) {
-            const Size idx = iter.index();
-            const Real s = std::exp(mesher->location(iter, 0));
-
-            pd[idx] = payoff->operator()(s)*p[idx];
-        }
-
-        const Real calculated
-            = fokkerPlanckPrice2D(pd, mesher)*rTS->discount(maturityDate);
-
-        VanillaOption option(payoff, exercise);
-        option.setPricingEngine(engine);
-        const Real expected = option.NPV();
-
-        const Real tol = 0.1;
-        if (std::fabs(expected - calculated ) > tol) {
-            BOOST_FAIL("failed to reproduce Heston prices at"
-                       << "\n   strike      " << strike
-                       << QL_FIXED << std::setprecision(5)
-                       << "\n   calculated: " << calculated
-                       << "\n   expected:   " << expected
-                       << "\n   tolerance:  " << tol);
-        }
-    }
-}
-
->>>>>>> 0218f687
 test_suite* FdHestonTest::suite() {
     test_suite* suite = BOOST_TEST_SUITE("Finite Difference Heston tests");
     suite->add(QUANTLIB_TEST_CASE(&FdHestonTest::testFdmHestonBarrier));
     suite->add(QUANTLIB_TEST_CASE(
-        &FdHestonTest::testFdmHestonBarrierVsBlackScholes));
+                         &FdHestonTest::testFdmHestonBarrierVsBlackScholes));
     suite->add(QUANTLIB_TEST_CASE(&FdHestonTest::testFdmHestonAmerican));
     suite->add(QUANTLIB_TEST_CASE(&FdHestonTest::testFdmHestonIkonenToivanen));
     suite->add(QUANTLIB_TEST_CASE(&FdHestonTest::testFdmHestonBlackScholes));
     suite->add(QUANTLIB_TEST_CASE(
-<<<<<<< HEAD
                     &FdHestonTest::testFdmHestonEuropeanWithDividends));
-=======
-        &FdHestonTest::testFdmHestonEuropeanWithDividends));
->>>>>>> 0218f687
     suite->add(QUANTLIB_TEST_CASE(&FdHestonTest::testFdmHestonConvergence));
     suite->add(QUANTLIB_TEST_CASE(
         &FdHestonTest::testFdmHestonIntradayPricing));
-
     return suite;
 }
