--- conflicted
+++ resolved
@@ -1,95 +1,43 @@
-<<<<<<< HEAD
-/* -*- mode: c++; tab-width: 4; indent-tabs-mode: nil; c-basic-offset: 4 -*- */
-
-/*
- Copyright (C) 2008 Klaus Spanderen
- Copyright (C) 2014 Johannes Göttker-Schnetmann
-
- This file is part of QuantLib, a free-software/open-source library
- for financial quantitative analysts and developers - http://quantlib.org/
-
- QuantLib is free software: you can redistribute it and/or modify it
- under the terms of the QuantLib license.  You should have received a
- copy of the license along with this program; if not, please email
- <quantlib-dev@lists.sf.net>. The license is also available online at
- <http://quantlib.org/license.shtml>.
-
- This program is distributed in the hope that it will be useful, but WITHOUT
- ANY WARRANTY; without even the implied warranty of MERCHANTABILITY or FITNESS
- FOR A PARTICULAR PURPOSE.  See the license for more details.
-*/
-
-#ifndef quantlib_test_fd_heston_hpp
-#define quantlib_test_fd_heston_hpp
-
-#include <boost/test/unit_test.hpp>
-
-/* remember to document new and/or updated tests in the Doxygen
-   comment block of the corresponding class */
-
-class FdHestonTest {
-public:
-    static void testFdmHestonBarrier();
-    static void testFdmHestonBarrierVsBlackScholes();
-    static void testFdmHestonAmerican();
-    static void testFdmHestonIkonenToivanen();
-    static void testFdmHestonEuropeanWithDividends();
-    static void testFdmHestonConvergence();
-    static void testFdmHestonBlackScholes();
-
-    static boost::unit_test_framework::test_suite* suite();
-};
-
-#endif
-=======
-/* -*- mode: c++; tab-width: 4; indent-tabs-mode: nil; c-basic-offset: 4 -*- */
-
-/*
- Copyright (C) 2008 Klaus Spanderen
-
- This file is part of QuantLib, a free-software/open-source library
- for financial quantitative analysts and developers - http://quantlib.org/
-
- QuantLib is free software: you can redistribute it and/or modify it
- under the terms of the QuantLib license.  You should have received a
- copy of the license along with this program; if not, please email
- <quantlib-dev@lists.sf.net>. The license is also available online at
- <http://quantlib.org/license.shtml>.
-
- This program is distributed in the hope that it will be useful, but WITHOUT
- ANY WARRANTY; without even the implied warranty of MERCHANTABILITY or FITNESS
- FOR A PARTICULAR PURPOSE.  See the license for more details.
-*/
-
-#ifndef quantlib_test_fd_heston_hpp
-#define quantlib_test_fd_heston_hpp
-
-#include <boost/test/unit_test.hpp>
-
-/* remember to document new and/or updated tests in the Doxygen
-   comment block of the corresponding class */
-
-class FdHestonTest {
-public:
-    static void testFdmHestonBarrier();
-    static void testFdmHestonBarrierVsBlackScholes();
-    static void testFdmHestonAmerican();
-    static void testFdmHestonIkonenToivanen();
-    static void testFdmHestonEuropeanWithDividends();
-    static void testFdmHestonConvergence();
-    static void testFdmHestonBlackScholes();
-    static void testFdmHestonIntradayPricing();
-    static void testBlackScholesFokkerPlanckFwdEquation();
-    static void testSquareRootZeroFlowBC();
-    static void testTransformedZeroFlowBC();
-    static void testSquareRootEvolveWithStationaryDensity();
-    static void testSquareRootFokkerPlanckFwdEquation();
-    static void testHestonFokkerPlanckFwdEquation();
-
-    static boost::unit_test_framework::test_suite* suite();
-    static boost::unit_test_framework::test_suite* experimental();
-
-};
-
-#endif
->>>>>>> 0218f687
+/* -*- mode: c++; tab-width: 4; indent-tabs-mode: nil; c-basic-offset: 4 -*- */
+
+/*
+ Copyright (C) 2008 Klaus Spanderen
+ Copyright (C) 2014 Johannes Göttker-Schnetmann
+
+ This file is part of QuantLib, a free-software/open-source library
+ for financial quantitative analysts and developers - http://quantlib.org/
+
+ QuantLib is free software: you can redistribute it and/or modify it
+ under the terms of the QuantLib license.  You should have received a
+ copy of the license along with this program; if not, please email
+ <quantlib-dev@lists.sf.net>. The license is also available online at
+ <http://quantlib.org/license.shtml>.
+
+ This program is distributed in the hope that it will be useful, but WITHOUT
+ ANY WARRANTY; without even the implied warranty of MERCHANTABILITY or FITNESS
+ FOR A PARTICULAR PURPOSE.  See the license for more details.
+*/
+
+#ifndef quantlib_test_fd_heston_hpp
+#define quantlib_test_fd_heston_hpp
+
+#include <boost/test/unit_test.hpp>
+
+/* remember to document new and/or updated tests in the Doxygen
+   comment block of the corresponding class */
+
+class FdHestonTest {
+public:
+    static void testFdmHestonBarrier();
+    static void testFdmHestonBarrierVsBlackScholes();
+    static void testFdmHestonAmerican();
+    static void testFdmHestonIkonenToivanen();
+    static void testFdmHestonEuropeanWithDividends();
+    static void testFdmHestonConvergence();
+    static void testFdmHestonBlackScholes();
+    static void testFdmHestonIntradayPricing();
+
+    static boost::unit_test_framework::test_suite* suite();
+};
+
+#endif