--- conflicted
+++ resolved
@@ -294,10 +294,8 @@
         }
     }
 }
-BOOST_AUTO_TEST_SUITE_END()
-
-<<<<<<< HEAD
-void FunctionsTest::testExpm1() {
+
+BOOST_AUTO_TEST_CASE(testExpm1) {
     BOOST_TEST_MESSAGE("Testing complex valued expm1...");
 
     const std::complex<Real> z = std::complex<Real>(1.2, 0.5);
@@ -311,7 +309,7 @@
     BOOST_CHECK_CLOSE_FRACTION(calculated.imag(), expected.imag(), tol);
 }
 
-void FunctionsTest::testLog1p() {
+BOOST_AUTO_TEST_CASE(testLog1p) {
     BOOST_TEST_MESSAGE("Testing complex valued log1p...");
 
     const std::complex<Real> z = std::complex<Real>(1.2, 0.57);
@@ -325,19 +323,6 @@
     BOOST_CHECK_CLOSE_FRACTION(calculated.imag(), expected.imag(), tol);
 }
 
-test_suite* FunctionsTest::suite() {
-    auto* suite = BOOST_TEST_SUITE("Factorial tests");
-    suite->add(QUANTLIB_TEST_CASE(&FunctionsTest::testFactorial));
-    suite->add(QUANTLIB_TEST_CASE(&FunctionsTest::testGammaFunction));
-    suite->add(QUANTLIB_TEST_CASE(&FunctionsTest::testGammaValues));
-    suite->add(QUANTLIB_TEST_CASE(
-                        &FunctionsTest::testModifiedBesselFunctions));
-    suite->add(QUANTLIB_TEST_CASE(
-                        &FunctionsTest::testWeightedModifiedBesselFunctions));
-    suite->add(QUANTLIB_TEST_CASE(&FunctionsTest::testExpm1));
-    suite->add(QUANTLIB_TEST_CASE(&FunctionsTest::testLog1p));
-    return suite;
-}
-=======
 BOOST_AUTO_TEST_SUITE_END()
->>>>>>> 9ea78221
+
+BOOST_AUTO_TEST_SUITE_END()