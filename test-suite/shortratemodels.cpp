/* -*- mode: c++; tab-width: 4; indent-tabs-mode: nil; c-basic-offset: 4 -*- */

/*
 Copyright (C) 2007 Marco Bianchetti
 Copyright (C) 2007 Giorgio Facchinetti
 Copyright (C) 2006 Chiara Fornarola
 Copyright (C) 2005 StatPro Italia srl
 Copyright (C) 2013 Peter Caspers

 This file is part of QuantLib, a free-software/open-source library
 for financial quantitative analysts and developers - http://quantlib.org/

 QuantLib is free software: you can redistribute it and/or modify it
 under the terms of the QuantLib license.  You should have received a
 copy of the license along with this program; if not, please email
 <quantlib-dev@lists.sf.net>. The license is also available online at
 <http://quantlib.org/license.shtml>.

 This program is distributed in the hope that it will be useful, but WITHOUT
 ANY WARRANTY; without even the implied warranty of MERCHANTABILITY or FITNESS
 FOR A PARTICULAR PURPOSE.  See the license for more details.
*/

#include "shortratemodels.hpp"
#include "utilities.hpp"
#include <ql/cashflows/iborcoupon.hpp>
#include <ql/models/shortrate/onefactormodels/hullwhite.hpp>
#include <ql/models/shortrate/onefactormodels/extendedcoxingersollross.hpp>
#include <ql/models/shortrate/calibrationhelpers/swaptionhelper.hpp>
#include <ql/pricingengines/swaption/jamshidianswaptionengine.hpp>
#include <ql/pricingengines/swap/treeswapengine.hpp>
#include <ql/pricingengines/swap/discountingswapengine.hpp>
#include <ql/indexes/ibor/euribor.hpp>
#include <ql/indexes/indexmanager.hpp>
#include <ql/math/optimization/simplex.hpp>
#include <ql/math/optimization/levenbergmarquardt.hpp>
#include <ql/termstructures/yield/discountcurve.hpp>
#include <ql/time/calendars/target.hpp>
#include <ql/time/daycounters/thirty360.hpp>
#include <ql/time/daycounters/actual360.hpp>
#include <ql/time/schedule.hpp>
#include <ql/quotes/simplequote.hpp>

using namespace QuantLib;
using namespace boost::unit_test_framework;

namespace {

    struct CalibrationData {
        Integer start;
        Integer length;
        Volatility volatility;
    };

}


void ShortRateModelTest::testCachedHullWhite() {
    BOOST_TEST_MESSAGE("Testing Hull-White calibration against cached values using swaptions with start delay...");

    SavedSettings backup;
    IndexHistoryCleaner cleaner;

    Date today(15, February, 2002);
    Date settlement(19, February, 2002);
    Settings::instance().evaluationDate() = today;
    Handle<YieldTermStructure> termStructure(flatRate(settlement,0.04875825,
                                                      Actual365Fixed()));
    ext::shared_ptr<HullWhite> model(new HullWhite(termStructure));
    CalibrationData data[] = {{ 1, 5, 0.1148 },
                              { 2, 4, 0.1108 },
                              { 3, 3, 0.1070 },
                              { 4, 2, 0.1021 },
                              { 5, 1, 0.1000 }};
    ext::shared_ptr<IborIndex> index(new Euribor6M(termStructure));

    ext::shared_ptr<PricingEngine> engine(
                                         new JamshidianSwaptionEngine(model));

<<<<<<< HEAD
    std::vector<ext::shared_ptr<BlackCalibrationHelper> > swaptions;
    for (auto & i : data) {
        ext::shared_ptr<Quote> vol(new SimpleQuote(i.volatility));
=======
    std::vector<ext::shared_ptr<CalibrationHelper> > swaptions;
    for (Size i=0; i<LENGTH(data); i++) {
        ext::shared_ptr<Quote> vol(new SimpleQuote(data[i].volatility));
>>>>>>> fa9bd6a3
        ext::shared_ptr<BlackCalibrationHelper> helper(
                             new SwaptionHelper(Period(i.start, Years),
                                                Period(i.length, Years),
                                                Handle<Quote>(vol),
                                                index,
                                                Period(1, Years), Thirty360(),
                                                Actual360(), termStructure));
        helper->setPricingEngine(engine);
        swaptions.push_back(helper);
    }

    // Set up the optimization problem
    // Real simplexLambda = 0.1;
    // Simplex optimizationMethod(simplexLambda);
    LevenbergMarquardt optimizationMethod(1.0e-8,1.0e-8,1.0e-8);
    EndCriteria endCriteria(10000, 100, 1e-6, 1e-8, 1e-8);

    //Optimize
    model->calibrate(swaptions, optimizationMethod, endCriteria);
    EndCriteria::Type ecType = model->endCriteria();

    // Check and print out results
    Real cachedA, cachedSigma;
    if (!IborCoupon::usingAtParCoupons()) {
        cachedA = 0.0463679, cachedSigma = 0.00579831;
    } else {
        cachedA = 0.0464041, cachedSigma = 0.00579912;
    }

    Real tolerance = 1.0e-5;
    Array xMinCalculated = model->params();
    Real yMinCalculated = model->value(xMinCalculated, swaptions);
    Array xMinExpected(2);
    xMinExpected[0]= cachedA;
    xMinExpected[1]= cachedSigma;
    Real yMinExpected = model->value(xMinExpected, swaptions);
    if (std::fabs(xMinCalculated[0]-cachedA) > tolerance
        || std::fabs(xMinCalculated[1]-cachedSigma) > tolerance) {
        BOOST_ERROR("Failed to reproduce cached calibration results:\n"
                    << "calculated: a = " << xMinCalculated[0] << ", "
                    << "sigma = " << xMinCalculated[1] << ", "
                    << "f(a) = " << yMinCalculated << ",\n"
                    << "expected:   a = " << xMinExpected[0] << ", "
                    << "sigma = " << xMinExpected[1] << ", "
                    << "f(a) = " << yMinExpected << ",\n"
                    << "difference: a = " << xMinCalculated[0]-xMinExpected[0] << ", "
                    << "sigma = " << xMinCalculated[1]-xMinExpected[1] << ", "
                    << "f(a) = " << yMinCalculated - yMinExpected << ",\n"
                    << "end criteria = " << ecType );
    }
}

void ShortRateModelTest::testCachedHullWhiteFixedReversion() {
    BOOST_TEST_MESSAGE("Testing Hull-White calibration with fixed reversion against cached values...");

    SavedSettings backup;
    IndexHistoryCleaner cleaner;

    Date today(15, February, 2002);
    Date settlement(19, February, 2002);
    Settings::instance().evaluationDate() = today;
    Handle<YieldTermStructure> termStructure(flatRate(settlement,0.04875825,
                                                      Actual365Fixed()));
    ext::shared_ptr<HullWhite> model(new HullWhite(termStructure,0.05,0.01));
    CalibrationData data[] = {{ 1, 5, 0.1148 },
                              { 2, 4, 0.1108 },
                              { 3, 3, 0.1070 },
                              { 4, 2, 0.1021 },
                              { 5, 1, 0.1000 }};
    ext::shared_ptr<IborIndex> index(new Euribor6M(termStructure));

    ext::shared_ptr<PricingEngine> engine(
                                         new JamshidianSwaptionEngine(model));

<<<<<<< HEAD
    std::vector<ext::shared_ptr<BlackCalibrationHelper> > swaptions;
    for (auto & i : data) {
        ext::shared_ptr<Quote> vol(new SimpleQuote(i.volatility));
=======
    std::vector<ext::shared_ptr<CalibrationHelper> > swaptions;
    for (Size i=0; i<LENGTH(data); i++) {
        ext::shared_ptr<Quote> vol(new SimpleQuote(data[i].volatility));
>>>>>>> fa9bd6a3
        ext::shared_ptr<BlackCalibrationHelper> helper(
                             new SwaptionHelper(Period(i.start, Years),
                                                Period(i.length, Years),
                                                Handle<Quote>(vol),
                                                index,
                                                Period(1, Years), Thirty360(),
                                                Actual360(), termStructure));
        helper->setPricingEngine(engine);
        swaptions.push_back(helper);
    }

    // Set up the optimization problem
    //Real simplexLambda = 0.1;
    //Simplex optimizationMethod(simplexLambda);
    LevenbergMarquardt optimizationMethod;//(1.0e-18,1.0e-18,1.0e-18);
    EndCriteria endCriteria(1000,500,1E-8,1E-8,1E-8);

    //Optimize
    model->calibrate(swaptions, optimizationMethod, endCriteria, Constraint(), std::vector<Real>(),
        HullWhite::FixedReversion());
    EndCriteria::Type ecType = model->endCriteria();

    // Check and print out results
    Real cachedA, cachedSigma;
    if (!IborCoupon::usingAtParCoupons())
        cachedA = 0.05, cachedSigma = 0.00585835;
    else
        cachedA = 0.05, cachedSigma = 0.00585858;

    Real tolerance = 1.0e-5;
    Array xMinCalculated = model->params();
    Real yMinCalculated = model->value(xMinCalculated, swaptions);
    Array xMinExpected(2);
    xMinExpected[0]= cachedA;
    xMinExpected[1]= cachedSigma;
    Real yMinExpected = model->value(xMinExpected, swaptions);
    if (std::fabs(xMinCalculated[0]-cachedA) > tolerance
        || std::fabs(xMinCalculated[1]-cachedSigma) > tolerance) {
        BOOST_ERROR("Failed to reproduce cached calibration results:\n"
                    << "calculated: a = " << xMinCalculated[0] << ", "
                    << "sigma = " << xMinCalculated[1] << ", "
                    << "f(a) = " << yMinCalculated << ",\n"
                    << "expected:   a = " << xMinExpected[0] << ", "
                    << "sigma = " << xMinExpected[1] << ", "
                    << "f(a) = " << yMinExpected << ",\n"
                    << "difference: a = " << xMinCalculated[0]-xMinExpected[0] << ", "
                    << "sigma = " << xMinCalculated[1]-xMinExpected[1] << ", "
                    << "f(a) = " << yMinCalculated - yMinExpected << ",\n"
                    << "end criteria = " << ecType );
    }
}


void ShortRateModelTest::testCachedHullWhite2() {
    BOOST_TEST_MESSAGE("Testing Hull-White calibration against cached "
                       "values using swaptions without start delay...");

    SavedSettings backup;
    IndexHistoryCleaner cleaner;

    Date today(15, February, 2002);
    Date settlement(19, February, 2002);
    Settings::instance().evaluationDate() = today;
    Handle<YieldTermStructure> termStructure(flatRate(settlement,0.04875825,
                                                      Actual365Fixed()));
    ext::shared_ptr<HullWhite> model(new HullWhite(termStructure));
    CalibrationData data[] = {{ 1, 5, 0.1148 },
                              { 2, 4, 0.1108 },
                              { 3, 3, 0.1070 },
                              { 4, 2, 0.1021 },
                              { 5, 1, 0.1000 }};
    ext::shared_ptr<IborIndex> index(new Euribor6M(termStructure));
    ext::shared_ptr<IborIndex> index0(new IborIndex(
        index->familyName(),index->tenor(),0,index->currency(),index->fixingCalendar(),
        index->businessDayConvention(),index->endOfMonth(),index->dayCounter(),termStructure)); // Euribor 6m with zero fixing days

    ext::shared_ptr<PricingEngine> engine(
                                         new JamshidianSwaptionEngine(model));

<<<<<<< HEAD
    std::vector<ext::shared_ptr<BlackCalibrationHelper> > swaptions;
    for (auto & i : data) {
        ext::shared_ptr<Quote> vol(new SimpleQuote(i.volatility));
=======
    std::vector<ext::shared_ptr<CalibrationHelper> > swaptions;
    for (Size i=0; i<LENGTH(data); i++) {
        ext::shared_ptr<Quote> vol(new SimpleQuote(data[i].volatility));
>>>>>>> fa9bd6a3
        ext::shared_ptr<BlackCalibrationHelper> helper(
                             new SwaptionHelper(Period(i.start, Years),
                                                Period(i.length, Years),
                                                Handle<Quote>(vol),
                                                index0,
                                                Period(1, Years), Thirty360(),
                                                Actual360(), termStructure));
        helper->setPricingEngine(engine);
        swaptions.push_back(helper);
    }

    // Set up the optimization problem
    // Real simplexLambda = 0.1;
    // Simplex optimizationMethod(simplexLambda);
    LevenbergMarquardt optimizationMethod(1.0e-8,1.0e-8,1.0e-8);
    EndCriteria endCriteria(10000, 100, 1e-6, 1e-8, 1e-8);

    //Optimize
    model->calibrate(swaptions, optimizationMethod, endCriteria);
    EndCriteria::Type ecType = model->endCriteria();

    // Check and print out results
    // The cached values were produced with an older version of the
    // JamshidianEngine not accounting for the delay between option
    // expiry and underlying start
    Real cachedA, cachedSigma;
    if (!IborCoupon::usingAtParCoupons())
        cachedA = 0.0481608, cachedSigma = 0.00582493;
    else
        cachedA = 0.0482063, cachedSigma = 0.00582687;

    Real tolerance = 5.0e-6; 
    Array xMinCalculated = model->params();
    Real yMinCalculated = model->value(xMinCalculated, swaptions);
    Array xMinExpected(2);
    xMinExpected[0]= cachedA;
    xMinExpected[1]= cachedSigma;
    Real yMinExpected = model->value(xMinExpected, swaptions);
    if (std::fabs(xMinCalculated[0]-cachedA) > tolerance
        || std::fabs(xMinCalculated[1]-cachedSigma) > tolerance) {
        BOOST_ERROR("Failed to reproduce cached calibration results:\n"
                    << "calculated: a = " << xMinCalculated[0] << ", "
                    << "sigma = " << xMinCalculated[1] << ", "
                    << "f(a) = " << yMinCalculated << ",\n"
                    << "expected:   a = " << xMinExpected[0] << ", "
                    << "sigma = " << xMinExpected[1] << ", "
                    << "f(a) = " << yMinExpected << ",\n"
                    << "difference: a = " << xMinCalculated[0]-xMinExpected[0] << ", "
                    << "sigma = " << xMinCalculated[1]-xMinExpected[1] << ", "
                    << "f(a) = " << yMinCalculated - yMinExpected << ",\n"
                    << "end criteria = " << ecType );
    }
}

void ShortRateModelTest::testSwaps() {
    BOOST_TEST_MESSAGE("Testing Hull-White swap pricing against known values...");

    SavedSettings backup;
    IndexHistoryCleaner cleaner;

    Date today = Settings::instance().evaluationDate();
    Calendar calendar = TARGET();
    today = calendar.adjust(today);
    Settings::instance().evaluationDate() = today;

    Date settlement = calendar.advance(today,2,Days);

    std::vector<Date> dates = {
        settlement,
        calendar.advance(settlement,1,Weeks),
        calendar.advance(settlement,1,Months),
        calendar.advance(settlement,3,Months),
        calendar.advance(settlement,6,Months),
        calendar.advance(settlement,9,Months),
        calendar.advance(settlement,1,Years),
        calendar.advance(settlement,2,Years),
        calendar.advance(settlement,3,Years),
        calendar.advance(settlement,5,Years),
        calendar.advance(settlement,10,Years),
        calendar.advance(settlement,15,Years)
    };
    std::vector<DiscountFactor> discounts = {
        1.0,
        0.999258,
        0.996704,
        0.990809,
        0.981798,
        0.972570,
        0.963430,
        0.929532,
        0.889267,
        0.803693,
        0.596903,
        0.433022
    };

    Handle<YieldTermStructure> termStructure(
       ext::shared_ptr<YieldTermStructure>(
           new DiscountCurve(dates, discounts, Actual365Fixed())));

    ext::shared_ptr<HullWhite> model(new HullWhite(termStructure));

    std::vector<Integer> start = { -3, 0, 3 };
    std::vector<Integer> length = { 2, 5, 10 };
    std::vector<Rate> rates = { 0.02, 0.04, 0.06 };
    ext::shared_ptr<IborIndex> euribor(new Euribor6M(termStructure));

    ext::shared_ptr<PricingEngine> engine(
                                        new TreeVanillaSwapEngine(model,120));

    Real tolerance;
    if (!IborCoupon::usingAtParCoupons())
        tolerance = 4.0e-3;
    else
        tolerance = 1.0e-8;

    for (Size i=0; i<start.size(); i++) {

        Date startDate = calendar.advance(settlement,start[i],Months);
        if (startDate < today) {
            Date fixingDate = calendar.advance(startDate,-2,Days);
            TimeSeries<Real> pastFixings;
            pastFixings[fixingDate] = 0.03;
            IndexManager::instance().setHistory(euribor->name(),
                                                pastFixings);
        }

        for (Size j=0; j<length.size(); j++) {

            Date maturity = calendar.advance(startDate,length[i],Years);
            Schedule fixedSchedule(startDate, maturity, Period(Annual),
                                   calendar, Unadjusted, Unadjusted,
                                   DateGeneration::Forward, false);
            Schedule floatSchedule(startDate, maturity, Period(Semiannual),
                                   calendar, Following, Following,
                                   DateGeneration::Forward, false);
            for (double rate : rates) {

                VanillaSwap swap(VanillaSwap::Payer, 1000000.0,
                                 fixedSchedule, rate, Thirty360(),
                                 floatSchedule, euribor, 0.0, Actual360());
                swap.setPricingEngine(ext::shared_ptr<PricingEngine>(
                                   new DiscountingSwapEngine(termStructure)));
                Real expected = swap.NPV();
                swap.setPricingEngine(engine);
                Real calculated = swap.NPV();

                Real error = std::fabs((expected-calculated)/expected);
                if (error > tolerance) {
                    BOOST_ERROR("Failed to reproduce swap NPV:"
                                << std::fixed << std::setprecision(9)
                                << "\n    calculated: " << calculated
                                << "\n    expected:   " << expected
                                << std::scientific
                                << "\n    rel. error: " << error);
                }
            }
        }
    }
}

void ShortRateModelTest::testFuturesConvexityBias() {
    BOOST_TEST_MESSAGE("Testing Hull-White futures convexity bias...");

    // G. Kirikos, D. Novak, "Convexity Conundrums", Risk Magazine, March 1997
    Real futureQuote = 94.0;
    Real a = 0.03;
    Real sigma = 0.015;
    Time t = 5.0;
    Time T = 5.25;

    Rate expectedForward = 0.0573037;
    Real tolerance       = 0.0000001;

    Rate futureImpliedRate = (100.0-futureQuote)/100.0;
    Rate calculatedForward =
        futureImpliedRate - HullWhite::convexityBias(futureQuote,t,T,sigma,a);

    Real error = std::fabs(calculatedForward-expectedForward);

    if (error > tolerance) {
        BOOST_ERROR("Failed to reproduce convexity bias:"
                    << "\ncalculated: " << calculatedForward
                    << "\n  expected: " << expectedForward
                    << std::scientific
                    << "\n     error: " << error
                    << "\n tolerance: " << tolerance);
    }
}

void ShortRateModelTest::testExtendedCoxIngersollRossDiscountFactor() {
    BOOST_TEST_MESSAGE("Testing zero-bond pricing for extended CIR model...");

    SavedSettings backup;
    const Date today = Settings::instance().evaluationDate();

    const Rate rate = 0.1;
    const Handle<YieldTermStructure> rTS(
        flatRate(today, rate, Actual365Fixed()));

    const Time now = 1.5;
    const Time maturity = 2.5;

    const ExtendedCoxIngersollRoss cirModel(rTS, rate, 1.0, 1e-4, rate);

    const Real expected = rTS->discount(maturity)/rTS->discount(now);
    const Real calculated = cirModel.discountBond(now, maturity, rate);

    const Real tol = 1e-6;
    const Real diff = std::fabs(expected-calculated);

    if (diff > tol) {
        BOOST_ERROR("Failed to reproduce zero bound price:"
                    << "\n  calculated: " << calculated
                    << "\n  expected  : " << expected
                    << std::scientific
                    << "\n  difference: " << diff
                    << "\n  tolerance : " << tol);
    }
}

test_suite* ShortRateModelTest::suite(SpeedLevel speed) {
    test_suite* suite = BOOST_TEST_SUITE("Short-rate model tests");

    suite->add(QUANTLIB_TEST_CASE(&ShortRateModelTest::testCachedHullWhite));
    suite->add(QUANTLIB_TEST_CASE(&ShortRateModelTest::testCachedHullWhiteFixedReversion));
    suite->add(QUANTLIB_TEST_CASE(&ShortRateModelTest::testCachedHullWhite2));
    suite->add(QUANTLIB_TEST_CASE(&ShortRateModelTest::testFuturesConvexityBias));
    suite->add(QUANTLIB_TEST_CASE(
        &ShortRateModelTest::testExtendedCoxIngersollRossDiscountFactor));

    if (speed == Slow) {
        suite->add(QUANTLIB_TEST_CASE(&ShortRateModelTest::testSwaps));
    }

    return suite;
}
<|MERGE_RESOLUTION|>--- conflicted
+++ resolved
@@ -77,15 +77,9 @@
     ext::shared_ptr<PricingEngine> engine(
                                          new JamshidianSwaptionEngine(model));
 
-<<<<<<< HEAD
-    std::vector<ext::shared_ptr<BlackCalibrationHelper> > swaptions;
+    std::vector<ext::shared_ptr<CalibrationHelper> > swaptions;
     for (auto & i : data) {
         ext::shared_ptr<Quote> vol(new SimpleQuote(i.volatility));
-=======
-    std::vector<ext::shared_ptr<CalibrationHelper> > swaptions;
-    for (Size i=0; i<LENGTH(data); i++) {
-        ext::shared_ptr<Quote> vol(new SimpleQuote(data[i].volatility));
->>>>>>> fa9bd6a3
         ext::shared_ptr<BlackCalibrationHelper> helper(
                              new SwaptionHelper(Period(i.start, Years),
                                                 Period(i.length, Years),
@@ -160,15 +154,9 @@
     ext::shared_ptr<PricingEngine> engine(
                                          new JamshidianSwaptionEngine(model));
 
-<<<<<<< HEAD
-    std::vector<ext::shared_ptr<BlackCalibrationHelper> > swaptions;
+    std::vector<ext::shared_ptr<CalibrationHelper> > swaptions;
     for (auto & i : data) {
         ext::shared_ptr<Quote> vol(new SimpleQuote(i.volatility));
-=======
-    std::vector<ext::shared_ptr<CalibrationHelper> > swaptions;
-    for (Size i=0; i<LENGTH(data); i++) {
-        ext::shared_ptr<Quote> vol(new SimpleQuote(data[i].volatility));
->>>>>>> fa9bd6a3
         ext::shared_ptr<BlackCalibrationHelper> helper(
                              new SwaptionHelper(Period(i.start, Years),
                                                 Period(i.length, Years),
@@ -248,15 +236,9 @@
     ext::shared_ptr<PricingEngine> engine(
                                          new JamshidianSwaptionEngine(model));
 
-<<<<<<< HEAD
-    std::vector<ext::shared_ptr<BlackCalibrationHelper> > swaptions;
+    std::vector<ext::shared_ptr<CalibrationHelper> > swaptions;
     for (auto & i : data) {
         ext::shared_ptr<Quote> vol(new SimpleQuote(i.volatility));
-=======
-    std::vector<ext::shared_ptr<CalibrationHelper> > swaptions;
-    for (Size i=0; i<LENGTH(data); i++) {
-        ext::shared_ptr<Quote> vol(new SimpleQuote(data[i].volatility));
->>>>>>> fa9bd6a3
         ext::shared_ptr<BlackCalibrationHelper> helper(
                              new SwaptionHelper(Period(i.start, Years),
                                                 Period(i.length, Years),
